{
  "name": "@uniswap/narwhal",
  "description": "Smart contracts for Narwhal",
  "license": "GPL-2.0-or-later",
  "publishConfig": {
    "access": "private"
  },
  "version": "1.0.0",
  "keywords": [
    "narwhal"
  ],
  "repository": {
    "type": "git",
    "url": "https://github.com/Uniswap/narwhal"
  },
  "files": [
    "contracts/base",
    "contracts/interfaces",
    "contracts/libraries",
    "contracts",
    "typechain",
    "artifacts/ src/**/*.json",
    "!artifacts/src/**/*.dbg.json",
    "!artifacts/src/test/**/*",
    "!artifacts/src/base/**/*"
  ],
  "engines": {
    "node": ">=16"
  },
  "devDependencies": {
    "@nomiclabs/hardhat-ethers": "^2.0.2",
    "@nomiclabs/hardhat-waffle": "^2.0.1",
    "@typechain/ethers-v5": "^4.0.0",
    "@types/chai": "^4.2.6",
    "@types/mocha": "^5.2.7",
<<<<<<< HEAD
    "@uniswap/narwhal-sdk": "1.0.0-beta.8",
=======
    "@uniswap/narwhal-sdk": "1.0.0-beta.9",
>>>>>>> c8141355
    "@uniswap/router-sdk": "^1.3.0",
    "@uniswap/sdk-core": "^3.0.1",
    "@uniswap/snapshot-gas-cost": "^1.0.0",
    "@uniswap/v2-sdk": "^3.0.1",
    "@uniswap/v3-sdk": "^3.8.3",
    "chai": "^4.3.4",
    "ethereum-waffle": "^3.0.2",
    "ethers": "^5.0.8",
    "hardhat": "^2.6.8",
    "hardhat-typechain": "^0.3.5",
    "mocha-chai-jest-snapshot": "^1.1.0",
    "prettier": "^2.0.5",
    "prettier-plugin-solidity": "^1.0.0-alpha.59",
    "ts-generator": "^0.1.1",
    "ts-node": "^8.5.4",
    "typechain": "^4.0.0",
    "typescript": "^3.7.3"
  },
  "scripts": {
    "compile": "hardhat compile && cd lib/permitpost && forge build",
    "test": "hardhat test",
    "presymlink": "rm -rf ./solmate && rm -rf ./@openzeppelin",
    "symlink": "ln -s ./lib/solmate ./solmate && ln -s ./lib/openzeppelin-contracts ./@openzeppelin",
    "prettier:fix": "prettier --write '**/*.ts' && forge fmt",
    "prettier": "prettier --check '**/*.ts' && forge fmt --check"
  }
}<|MERGE_RESOLUTION|>--- conflicted
+++ resolved
@@ -33,11 +33,7 @@
     "@typechain/ethers-v5": "^4.0.0",
     "@types/chai": "^4.2.6",
     "@types/mocha": "^5.2.7",
-<<<<<<< HEAD
-    "@uniswap/narwhal-sdk": "1.0.0-beta.8",
-=======
     "@uniswap/narwhal-sdk": "1.0.0-beta.9",
->>>>>>> c8141355
     "@uniswap/router-sdk": "^1.3.0",
     "@uniswap/sdk-core": "^3.0.1",
     "@uniswap/snapshot-gas-cost": "^1.0.0",
