--- conflicted
+++ resolved
@@ -3,24 +3,17 @@
 
 import {MigratorImmutables} from '../modules/MigratorImmutables.sol';
 import {INonfungiblePositionManager} from '@uniswap/v3-periphery/contracts/interfaces/INonfungiblePositionManager.sol';
-<<<<<<< HEAD
+import {Actions} from '@uniswap/v4-periphery/src/libraries/Actions.sol';
 import {IERC721Permit} from '@uniswap/v3-periphery/contracts/interfaces/IERC721Permit.sol';
-=======
-import {Actions} from '@uniswap/v4-periphery/src/libraries/Actions.sol';
 import {CalldataDecoder} from '@uniswap/v4-periphery/src/libraries/CalldataDecoder.sol';
->>>>>>> 419b9e64
 
 /// @title V3 to V4 Migrator
 /// @notice A contract that migrates liquidity from Uniswap V3 to V4
 abstract contract V3ToV4Migrator is MigratorImmutables {
-<<<<<<< HEAD
-    error InvalidAction(bytes4 action);
-=======
     using CalldataDecoder for bytes;
 
     error InvalidAction(bytes4 action);
     error OnlyMintAllowed();
->>>>>>> 419b9e64
     error NotAuthorizedForToken(uint256 tokenId);
 
     /// @dev validate if an action is decreaseLiquidity, collect, or burn
@@ -37,21 +30,12 @@
             || V3_POSITION_MANAGER.isApprovedForAll(owner, caller);
     }
 
-<<<<<<< HEAD
     /// @dev check that a call is to the ERC721 permit function
     function _checkV3PermitCall(bytes calldata inputs) internal pure {
-=======
-    /// @dev check that the v4 position manager call is a safe call
-    /// of the position-altering Actions, we only allow Actions.MINT
-    /// this is because, if a user could be tricked into approving the UniversalRouter for
-    /// their position, an attacker could take their fees, or drain their entire position
-    function _checkV4PositionManagerCall(bytes calldata inputs) internal view {
->>>>>>> 419b9e64
         bytes4 selector;
         assembly {
             selector := calldataload(inputs.offset)
         }
-<<<<<<< HEAD
 
         if (selector != IERC721Permit.permit.selector) {
             revert InvalidAction(selector);
@@ -80,7 +64,18 @@
         //    2. This contract is permitted for ALL of the owner's tokens and the caller is permitted for the specific token
         if (!_isAuthorizedForToken(caller, tokenId)) {
             revert NotAuthorizedForToken(tokenId);
-=======
+        }
+    }
+
+    /// @dev check that the v4 position manager call is a safe call
+    /// of the position-altering Actions, we only allow Actions.MINT
+    /// this is because, if a user could be tricked into approving the UniversalRouter for
+    /// their position, an attacker could take their fees, or drain their entire position
+    function _checkV4PositionManagerCall(bytes calldata inputs) internal view {
+        bytes4 selector;
+        assembly {
+            selector := calldataload(inputs.offset)
+        }
         if (selector != V4_POSITION_MANAGER.modifyLiquidities.selector) {
             revert InvalidAction(selector);
         }
@@ -103,7 +98,6 @@
             ) {
                 revert OnlyMintAllowed();
             }
->>>>>>> 419b9e64
         }
     }
 }