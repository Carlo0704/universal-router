--- conflicted
+++ resolved
@@ -13,14 +13,6 @@
     error V2TooMuchRequested();
     error V2InvalidPath();
 
-<<<<<<< HEAD
-=======
-    constructor(address v2Factory, bytes32 pairInitCodeHash, IAllowanceTransfer permit2) Permit2Payments(permit2) {
-        V2_FACTORY = v2Factory;
-        PAIR_INIT_CODE_HASH = pairInitCodeHash;
-    }
-
->>>>>>> 9da2741d
     function _v2Swap(address[] memory path, address recipient, address pair) private {
         unchecked {
             if (path.length < 2) revert V2InvalidPath();
