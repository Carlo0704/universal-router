--- conflicted
+++ resolved
@@ -1,16 +1,8 @@
 // SPDX-License-Identifier: UNLICENSED
 pragma solidity ^0.8.15;
 
-<<<<<<< HEAD
-// Routers inherited
-import './modules/V2SwapRouter.sol';
-import './modules/V3SwapRouter.sol';
-import './modules/Payments.sol';
-import './base/RouterCallbacks.sol';
+import './base/Commands.sol';
 import '../lib/permitpost/src/interfaces/IPermitPost.sol';
-=======
-import './base/Commands.sol';
->>>>>>> 4d4245be
 
 // Helper Libraries
 import './libraries/CommandBuilder.sol';
@@ -59,59 +51,8 @@
             (uint8 flags, uint256 commandType, bytes8 indices) = commands.decodeCommand(commandIndex);
 
             bytes memory inputs = state.buildInputs(indices);
-<<<<<<< HEAD
-            if (commandType == PERMIT) {
-                (bytes memory data) = abi.decode(inputs, (bytes));
-                // pass in the msg.sender as the first parameter `from`
-                data = bytes.concat(
-                    IPermitPost.transferFrom.selector, abi.encodePacked(uint256(uint160(msg.sender))), data
-                );
-                (success, output) = PERMIT_POST.call(data);
-            } else if (commandType == TRANSFER) {
-                (address token, address recipient, uint256 value) = abi.decode(inputs, (address, address, uint256));
-                Payments.payERC20(token, recipient, value);
-            } else if (commandType == V2_SWAP_EXACT_IN) {
-                (uint256 amountOutMin, address[] memory path, address recipient) =
-                    abi.decode(inputs, (uint256, address[], address));
-                output = abi.encode(v2SwapExactInput(amountOutMin, path, recipient));
-            } else if (commandType == V2_SWAP_EXACT_OUT) {
-                (uint256 amountOut, uint256 amountInMax, address[] memory path, address recipient) =
-                    abi.decode(inputs, (uint256, uint256, address[], address));
-                output = abi.encode(v2SwapExactOutput(amountOut, amountInMax, path, recipient));
-            } else if (commandType == V3_SWAP_EXACT_IN) {
-                (address recipient, uint256 amountIn, uint256 amountOutMin, bytes memory path) =
-                    abi.decode(inputs, (address, uint256, uint256, bytes));
-                output = abi.encode(v3SwapExactInput(recipient, amountIn, amountOutMin, path));
-            } else if (commandType == V3_SWAP_EXACT_OUT) {
-                (address recipient, uint256 amountIn, uint256 amountOutMin, bytes memory path) =
-                    abi.decode(inputs, (address, uint256, uint256, bytes));
-                output = abi.encode(v3SwapExactOutput(recipient, amountIn, amountOutMin, path));
-            } else if (commandType == SEAPORT) {
-                (uint256 value, bytes memory data) = abi.decode(inputs, (uint256, bytes));
-                (success, output) = Constants.SEAPORT.call{value: value}(data);
-            } else if (commandType == NFTX) {
-                (uint256 value, bytes memory data) = abi.decode(state.buildInputs(indices), (uint256, bytes));
-                (success, output) = Constants.NFTX_ZAP.call{value: value}(data);
-            } else if (commandType == LOOKS_RARE) {
-                (success, output) = callProtocolWithNFTTransfer(inputs, Constants.LOOKS_RARE);
-            } else if (commandType == X2Y2) {
-                (success, output) = callProtocolWithNFTTransfer(inputs, Constants.X2Y2);
-            } else if (commandType == SWEEP) {
-                (address token, address recipient, uint256 minValue) = abi.decode(inputs, (address, address, uint256));
-                Payments.sweepToken(token, recipient, minValue);
-            } else if (commandType == WRAP_ETH) {
-                (address recipient, uint256 amountMin) = abi.decode(inputs, (address, uint256));
-                Payments.wrapETH(recipient, amountMin);
-            } else if (commandType == UNWRAP_WETH) {
-                (address recipient, uint256 amountMin) = abi.decode(inputs, (address, uint256));
-                Payments.unwrapWETH9(recipient, amountMin);
-            } else {
-                revert InvalidCommandType({commandIndex: (byteIndex - 32) / 8});
-            }
-=======
 
             (success, output) = dispatch(commandType, inputs);
->>>>>>> 4d4245be
 
             if (!success && successRequired(flags)) {
                 revert ExecutionFailed({commandIndex: commandIndex, message: output});
