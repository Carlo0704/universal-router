--- conflicted
+++ resolved
@@ -6,32 +6,12 @@
 import '../modules/Payments.sol';
 import '../base/RouterCallbacks.sol';
 import {ERC721} from 'solmate/src/tokens/ERC721.sol';
-<<<<<<< HEAD
+import {ERC1155} from 'solmate/src/tokens/ERC1155.sol';
 import '../../lib/permitpost/src/interfaces/IPermitPost.sol';
-
-// Command Types
-uint256 constant PERMIT_POST = 0x00;
-uint256 constant TRANSFER = 0x01;
-uint256 constant V3_SWAP_EXACT_IN = 0x02;
-uint256 constant V3_SWAP_EXACT_OUT = 0x03;
-uint256 constant V2_SWAP_EXACT_IN = 0x04;
-uint256 constant V2_SWAP_EXACT_OUT = 0x05;
-uint256 constant SEAPORT = 0x06;
-uint256 constant NFTX = 0x0a;
-uint256 constant LOOKS_RARE = 0x0b;
-uint256 constant X2Y2 = 0x0c;
-uint256 constant WRAP_ETH = 0x07;
-uint256 constant UNWRAP_WETH = 0x08;
-uint256 constant SWEEP = 0x09;
-
-contract Commands is V2SwapRouter, V3SwapRouter, RouterCallbacks {
-    address immutable PERMIT_POST_CONTRACT;
-=======
-import {ERC1155} from 'solmate/src/tokens/ERC1155.sol';
 
 contract Commands is V2SwapRouter, V3SwapRouter, RouterCallbacks {
     // Command Types
-    uint256 constant PERMIT = 0x00;
+    uint256 constant PERMIT_POST = 0x00;
     uint256 constant TRANSFER = 0x01;
     uint256 constant V3_SWAP_EXACT_IN = 0x02;
     uint256 constant V3_SWAP_EXACT_OUT = 0x03;
@@ -47,8 +27,7 @@
     uint256 constant UNWRAP_WETH = 0x08;
     uint256 constant SWEEP = 0x09;
 
-    address immutable PERMIT_POST;
->>>>>>> c8141355
+    address immutable PERMIT_POST_CONTRACT;
 
     error InvalidCommandType(uint256 commandType);
 
