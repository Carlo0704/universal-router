// SPDX-License-Identifier: UNLICENSED
pragma solidity ^0.8.17;

import '../modules/uniswap/v2/V2SwapRouter.sol';
import '../modules/uniswap/v3/V3SwapRouter.sol';
import '../modules/Payments.sol';
import '../base/RouterCallbacks.sol';
import '../base/RouterImmutables.sol';
import '../libraries/Commands.sol';
import '../libraries/Recipient.sol';
import {ERC721} from 'solmate/tokens/ERC721.sol';
import {ERC1155} from 'solmate/tokens/ERC1155.sol';
import 'permit2/src/interfaces/IAllowanceTransfer.sol';
import {ICryptoPunksMarket} from '../interfaces/external/ICryptoPunksMarket.sol';

abstract contract Dispatcher is RouterImmutables, Payments, V2SwapRouter, V3SwapRouter, RouterCallbacks {
    using Recipient for address;

    error InvalidCommandType(uint256 commandType);
    error InvalidOwnerERC721();
    error InvalidOwnerERC1155();

<<<<<<< HEAD
=======
    constructor(
        IAllowanceTransfer permit2,
        address v2Factory,
        address v3Factory,
        bytes32 pairInitCodeHash,
        bytes32 poolInitCodeHash
    ) V2SwapRouter(v2Factory, pairInitCodeHash, permit2) V3SwapRouter(v3Factory, poolInitCodeHash) {}

>>>>>>> 9da2741d
    /// @notice executes the given command with the given inputs
    /// @param command The command to execute
    /// @param inputs The inputs to execute the command with
    /// @return success true on success, false on failure
    /// @return output The outputs, if any from the command
    function dispatch(uint256 command, bytes memory inputs) internal returns (bool success, bytes memory output) {
        success = true;
        if (command == Commands.PERMIT2_PERMIT) {
            (IAllowanceTransfer.PermitSingle memory permitSingle, bytes memory data) =
                abi.decode(inputs, (IAllowanceTransfer.PermitSingle, bytes));
            permit2.permit(msg.sender, permitSingle, data);
        } else if (command == Commands.PERMIT2_PERMIT_BATCH) {
            (IAllowanceTransfer.PermitBatch memory permitBatch, bytes memory data) =
                abi.decode(inputs, (IAllowanceTransfer.PermitBatch, bytes));
            permit2.permit(msg.sender, permitBatch, data);
        } else if (command == Commands.PERMIT2_TRANSFER_FROM) {
            (address token, address recipient, uint160 amount) = abi.decode(inputs, (address, address, uint160));
            permit2TransferFrom(token, msg.sender, recipient, amount);
        } else if (command == Commands.TRANSFER) {
            (address token, address recipient, uint256 value) = abi.decode(inputs, (address, address, uint256));
            pay(token, recipient.map(), value);
        } else if (command == Commands.V2_SWAP_EXACT_IN) {
            (uint256 amountIn, uint256 amountOutMin, address[] memory path, address recipient, bool payerIsUser) =
                abi.decode(inputs, (uint256, uint256, address[], address, bool));
            address payer = payerIsUser ? msg.sender : address(this);
            v2SwapExactInput(amountIn, amountOutMin, path, recipient.map(), payer);
        } else if (command == Commands.V2_SWAP_EXACT_OUT) {
            (uint256 amountOut, uint256 amountInMax, address[] memory path, address recipient, bool payerIsUser) =
                abi.decode(inputs, (uint256, uint256, address[], address, bool));
            address payer = payerIsUser ? msg.sender : address(this);
            v2SwapExactOutput(amountOut, amountInMax, path, recipient.map(), payer);
        } else if (command == Commands.V3_SWAP_EXACT_IN) {
            (address recipient, uint256 amountIn, uint256 amountOutMin, bytes memory path, bool payerIsUser) =
                abi.decode(inputs, (address, uint256, uint256, bytes, bool));
            address payer = payerIsUser ? msg.sender : address(this);
            v3SwapExactInput(recipient.map(), amountIn, amountOutMin, path, payer);
        } else if (command == Commands.V3_SWAP_EXACT_OUT) {
            (address recipient, uint256 amountOut, uint256 amountInMax, bytes memory path, bool payerIsUser) =
                abi.decode(inputs, (address, uint256, uint256, bytes, bool));
            address payer = payerIsUser ? msg.sender : address(this);
            v3SwapExactOutput(recipient.map(), amountOut, amountInMax, path, payer);
        } else if (command == Commands.SEAPORT) {
            (uint256 value, bytes memory data) = abi.decode(inputs, (uint256, bytes));
            (success, output) = SEAPORT.call{value: value}(data);
        } else if (command == Commands.NFTX) {
            (uint256 value, bytes memory data) = abi.decode(inputs, (uint256, bytes));
            (success, output) = NFTX_ZAP.call{value: value}(data);
        } else if (command == Commands.LOOKS_RARE_721) {
            (success, output) = callAndTransfer721(inputs, LOOKS_RARE);
        } else if (command == Commands.X2Y2_721) {
            (success, output) = callAndTransfer721(inputs, X2Y2);
        } else if (command == Commands.LOOKS_RARE_1155) {
            (success, output) = callAndTransfer1155(inputs, LOOKS_RARE);
        } else if (command == Commands.X2Y2_1155) {
            (success, output) = callAndTransfer1155(inputs, X2Y2);
        } else if (command == Commands.FOUNDATION) {
            (success, output) = callAndTransfer721(inputs, FOUNDATION);
        } else if (command == Commands.SUDOSWAP) {
            (uint256 value, bytes memory data) = abi.decode(inputs, (uint256, bytes));
            (success, output) = SUDOSWAP.call{value: value}(data);
        } else if (command == Commands.NFT20) {
            (uint256 value, bytes memory data) = abi.decode(inputs, (uint256, bytes));
            (success, output) = NFT20_ZAP.call{value: value}(data);
        } else if (command == Commands.CRYPTOPUNKS) {
            (uint256 punkId, address recipient, uint256 value) = abi.decode(inputs, (uint256, address, uint256));
            (success, output) =
                CRYPTOPUNKS.call{value: value}(abi.encodeWithSelector(ICryptoPunksMarket.buyPunk.selector, punkId));
            if (success) ICryptoPunksMarket(CRYPTOPUNKS).transferPunk(recipient.map(), punkId);
            else output = 'CryptoPunk Trade Failed';
        } else if (command == Commands.SWEEP) {
            (address token, address recipient, uint256 amountMin) = abi.decode(inputs, (address, address, uint256));
            sweep(token, recipient.map(), amountMin);
        } else if (command == Commands.SWEEP_ERC721) {
            (address token, address recipient, uint256 id) = abi.decode(inputs, (address, address, uint256));
            sweepERC721(token, recipient.map(), id);
        } else if (command == Commands.SWEEP_ERC1155) {
            (address token, address recipient, uint256 id, uint256 amount) =
                abi.decode(inputs, (address, address, uint256, uint256));
            sweepERC1155(token, recipient.map(), id, amount);
        } else if (command == Commands.WRAP_ETH) {
            (address recipient, uint256 amountMin) = abi.decode(inputs, (address, uint256));
            wrapETH(recipient.map(), amountMin);
        } else if (command == Commands.UNWRAP_WETH) {
            (address recipient, uint256 amountMin) = abi.decode(inputs, (address, uint256));
            unwrapWETH9(recipient.map(), amountMin);
        } else if (command == Commands.PAY_PORTION) {
            (address token, address recipient, uint256 bips) = abi.decode(inputs, (address, address, uint256));
            payPortion(token, recipient.map(), bips);
        } else if (command == Commands.OWNERSHIP_CHECK_721) {
            (address owner, address token, uint256 id) = abi.decode(inputs, (address, address, uint256));
            success = (ERC721(token).ownerOf(id) == owner);
            if (!success) output = abi.encodeWithSignature('InvalidOwnerERC721()');
        } else if (command == Commands.OWNERSHIP_CHECK_1155) {
            (address owner, address token, uint256 id, uint256 minBalance) =
                abi.decode(inputs, (address, address, uint256, uint256));
            success = (ERC1155(token).balanceOf(owner, id) >= minBalance);
            if (!success) output = abi.encodeWithSignature('InvalidOwnerERC1155()');
        } else {
            revert InvalidCommandType(command);
        }
    }

    function callAndTransfer721(bytes memory inputs, address protocol)
        internal
        returns (bool success, bytes memory output)
    {
        (uint256 value, bytes memory data, address recipient, address token, uint256 id) =
            abi.decode(inputs, (uint256, bytes, address, address, uint256));
        (success, output) = protocol.call{value: value}(data);
        if (success) ERC721(token).safeTransferFrom(address(this), recipient.map(), id);
    }

    function callAndTransfer1155(bytes memory inputs, address protocol)
        internal
        returns (bool success, bytes memory output)
    {
        (uint256 value, bytes memory data, address recipient, address token, uint256 id, uint256 amount) =
            abi.decode(inputs, (uint256, bytes, address, address, uint256, uint256));
        (success, output) = protocol.call{value: value}(data);
        if (success) ERC1155(token).safeTransferFrom(address(this), recipient.map(), id, amount, new bytes(0));
    }
}<|MERGE_RESOLUTION|>--- conflicted
+++ resolved
@@ -20,17 +20,6 @@
     error InvalidOwnerERC721();
     error InvalidOwnerERC1155();
 
-<<<<<<< HEAD
-=======
-    constructor(
-        IAllowanceTransfer permit2,
-        address v2Factory,
-        address v3Factory,
-        bytes32 pairInitCodeHash,
-        bytes32 poolInitCodeHash
-    ) V2SwapRouter(v2Factory, pairInitCodeHash, permit2) V3SwapRouter(v3Factory, poolInitCodeHash) {}
-
->>>>>>> 9da2741d
     /// @notice executes the given command with the given inputs
     /// @param command The command to execute
     /// @param inputs The inputs to execute the command with
