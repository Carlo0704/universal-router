// SPDX-License-Identifier: GPL-3.0-or-later
pragma solidity ^0.8.24;

import {V2SwapRouter} from '../modules/uniswap/v2/V2SwapRouter.sol';
import {V3SwapRouter} from '../modules/uniswap/v3/V3SwapRouter.sol';
import {BytesLib} from '../modules/uniswap/v3/BytesLib.sol';
import {Payments} from '../modules/Payments.sol';
import {PaymentsImmutables} from '../modules/PaymentsImmutables.sol';
import {V3ToV4Migrator} from '../modules/V3ToV4Migrator.sol';
import {Callbacks} from '../base/Callbacks.sol';
import {Commands} from '../libraries/Commands.sol';
import {LockAndMsgSender} from './LockAndMsgSender.sol';
import {ERC20} from 'solmate/src/tokens/ERC20.sol';
import {IAllowanceTransfer} from 'permit2/src/interfaces/IAllowanceTransfer.sol';
import {IERC721Permit} from '@uniswap/v3-periphery/contracts/interfaces/IERC721Permit.sol';
import {Constants} from '../libraries/Constants.sol';

/// @title Decodes and Executes Commands
/// @notice Called by the UniversalRouter contract to efficiently decode and execute a singular command
abstract contract Dispatcher is Payments, V2SwapRouter, V3SwapRouter, V3ToV4Migrator, Callbacks, LockAndMsgSender {
    using BytesLib for bytes;

    error InvalidCommandType(uint256 commandType);
    error BalanceTooLow();
    error InvalidAction(bytes4 action);
    error NotAuthorizedForToken(uint256 tokenId);

    /// @notice Decodes and executes the given command with the given inputs
    /// @param commandType The command type to execute
    /// @param inputs The inputs to execute the command with
    /// @dev 2 masks are used to enable use of a nested-if statement in execution for efficiency reasons
    /// @return success True on success of the command, false on failure
    /// @return output The outputs or error messages, if any, from the command
    function dispatch(bytes1 commandType, bytes calldata inputs) internal returns (bool success, bytes memory output) {
        uint256 command = uint8(commandType & Commands.COMMAND_TYPE_MASK);

        success = true;

        // 0x00 <= command < 0x20
        if (command < Commands.FOURTH_IF_BOUNDARY) {
            // 0x00 <= command < 0x10
            if (command < Commands.SECOND_IF_BOUNDARY) {
                // 0x00 <= command < 0x08
                if (command < Commands.FIRST_IF_BOUNDARY) {
                    if (command == Commands.V3_SWAP_EXACT_IN) {
                        // equivalent: abi.decode(inputs, (address, uint256, uint256, bytes, bool))
                        address recipient;
                        uint256 amountIn;
                        uint256 amountOutMin;
                        bool payerIsUser;
                        assembly {
                            recipient := calldataload(inputs.offset)
                            amountIn := calldataload(add(inputs.offset, 0x20))
                            amountOutMin := calldataload(add(inputs.offset, 0x40))
                            // 0x60 offset is the path, decoded below
                            payerIsUser := calldataload(add(inputs.offset, 0x80))
                        }
                        bytes calldata path = inputs.toBytes(3);
                        address payer = payerIsUser ? msgSender() : address(this);
                        v3SwapExactInput(map(recipient), amountIn, amountOutMin, path, payer);
                    } else if (command == Commands.V3_SWAP_EXACT_OUT) {
                        // equivalent: abi.decode(inputs, (address, uint256, uint256, bytes, bool))
                        address recipient;
                        uint256 amountOut;
                        uint256 amountInMax;
                        bool payerIsUser;
                        assembly {
                            recipient := calldataload(inputs.offset)
                            amountOut := calldataload(add(inputs.offset, 0x20))
                            amountInMax := calldataload(add(inputs.offset, 0x40))
                            // 0x60 offset is the path, decoded below
                            payerIsUser := calldataload(add(inputs.offset, 0x80))
                        }
                        bytes calldata path = inputs.toBytes(3);
                        address payer = payerIsUser ? msgSender() : address(this);
                        v3SwapExactOutput(map(recipient), amountOut, amountInMax, path, payer);
                    } else if (command == Commands.PERMIT2_TRANSFER_FROM) {
                        // equivalent: abi.decode(inputs, (address, address, uint160))
                        address token;
                        address recipient;
                        uint160 amount;
                        assembly {
                            token := calldataload(inputs.offset)
                            recipient := calldataload(add(inputs.offset, 0x20))
                            amount := calldataload(add(inputs.offset, 0x40))
                        }
                        permit2TransferFrom(token, msgSender(), map(recipient), amount);
                    } else if (command == Commands.PERMIT2_PERMIT_BATCH) {
                        IAllowanceTransfer.PermitBatch calldata permitBatch;
                        assembly {
                            // this is a variable length struct, so calldataload(inputs.offset) contains the
                            // offset from inputs.offset at which the struct begins
                            permitBatch := add(inputs.offset, calldataload(inputs.offset))
                        }
                        bytes calldata data = inputs.toBytes(1);
                        PERMIT2.permit(msgSender(), permitBatch, data);
                    } else if (command == Commands.SWEEP) {
                        // equivalent:  abi.decode(inputs, (address, address, uint256))
                        address token;
                        address recipient;
                        uint160 amountMin;
                        assembly {
                            token := calldataload(inputs.offset)
                            recipient := calldataload(add(inputs.offset, 0x20))
                            amountMin := calldataload(add(inputs.offset, 0x40))
                        }
                        Payments.sweep(token, map(recipient), amountMin);
                    } else if (command == Commands.TRANSFER) {
                        // equivalent:  abi.decode(inputs, (address, address, uint256))
                        address token;
                        address recipient;
                        uint256 value;
                        assembly {
                            token := calldataload(inputs.offset)
                            recipient := calldataload(add(inputs.offset, 0x20))
                            value := calldataload(add(inputs.offset, 0x40))
                        }
                        Payments.pay(token, map(recipient), value);
                    } else if (command == Commands.PAY_PORTION) {
                        // equivalent:  abi.decode(inputs, (address, address, uint256))
                        address token;
                        address recipient;
                        uint256 bips;
                        assembly {
                            token := calldataload(inputs.offset)
                            recipient := calldataload(add(inputs.offset, 0x20))
                            bips := calldataload(add(inputs.offset, 0x40))
                        }
                        Payments.payPortion(token, map(recipient), bips);
                    } else {
                        // placeholder area for command 0x07
                        revert InvalidCommandType(command);
                    }
                    // 0x08 <= command < 0x10
                } else {
                    if (command == Commands.V2_SWAP_EXACT_IN) {
                        // equivalent: abi.decode(inputs, (address, uint256, uint256, bytes, bool))
                        address recipient;
                        uint256 amountIn;
                        uint256 amountOutMin;
                        bool payerIsUser;
                        assembly {
                            recipient := calldataload(inputs.offset)
                            amountIn := calldataload(add(inputs.offset, 0x20))
                            amountOutMin := calldataload(add(inputs.offset, 0x40))
                            // 0x60 offset is the path, decoded below
                            payerIsUser := calldataload(add(inputs.offset, 0x80))
                        }
                        address[] calldata path = inputs.toAddressArray(3);
                        address payer = payerIsUser ? msgSender() : address(this);
                        v2SwapExactInput(map(recipient), amountIn, amountOutMin, path, payer);
                    } else if (command == Commands.V2_SWAP_EXACT_OUT) {
                        // equivalent: abi.decode(inputs, (address, uint256, uint256, bytes, bool))
                        address recipient;
                        uint256 amountOut;
                        uint256 amountInMax;
                        bool payerIsUser;
                        assembly {
                            recipient := calldataload(inputs.offset)
                            amountOut := calldataload(add(inputs.offset, 0x20))
                            amountInMax := calldataload(add(inputs.offset, 0x40))
                            // 0x60 offset is the path, decoded below
                            payerIsUser := calldataload(add(inputs.offset, 0x80))
                        }
                        address[] calldata path = inputs.toAddressArray(3);
                        address payer = payerIsUser ? msgSender() : address(this);
                        v2SwapExactOutput(map(recipient), amountOut, amountInMax, path, payer);
                    } else if (command == Commands.PERMIT2_PERMIT) {
                        // equivalent: abi.decode(inputs, (IAllowanceTransfer.PermitSingle, bytes))
                        IAllowanceTransfer.PermitSingle calldata permitSingle;
                        assembly {
                            permitSingle := inputs.offset
                        }
                        bytes calldata data = inputs.toBytes(6); // PermitSingle takes first 6 slots (0..5)
                        PERMIT2.permit(msgSender(), permitSingle, data);
                    } else if (command == Commands.WRAP_ETH) {
                        // equivalent: abi.decode(inputs, (address, uint256))
                        address recipient;
                        uint256 amountMin;
                        assembly {
                            recipient := calldataload(inputs.offset)
                            amountMin := calldataload(add(inputs.offset, 0x20))
                        }
                        Payments.wrapETH(map(recipient), amountMin);
                    } else if (command == Commands.UNWRAP_WETH) {
                        // equivalent: abi.decode(inputs, (address, uint256))
                        address recipient;
                        uint256 amountMin;
                        assembly {
                            recipient := calldataload(inputs.offset)
                            amountMin := calldataload(add(inputs.offset, 0x20))
                        }
                        Payments.unwrapWETH9(map(recipient), amountMin);
                    } else if (command == Commands.PERMIT2_TRANSFER_FROM_BATCH) {
<<<<<<< HEAD
                        IAllowanceTransfer.AllowanceTransferDetails[] calldata batchDetails;
                        (uint256 length, uint256 offset) = inputs.toLengthOffset(0);
                        assembly {
                            batchDetails.length := length
                            batchDetails.offset := offset
                        }
                        permit2TransferFrom(batchDetails, _msgSender());
=======
                        (IAllowanceTransfer.AllowanceTransferDetails[] memory batchDetails) =
                            abi.decode(inputs, (IAllowanceTransfer.AllowanceTransferDetails[]));
                        permit2TransferFrom(batchDetails, msgSender());
>>>>>>> 297efe56
                    } else if (command == Commands.BALANCE_CHECK_ERC20) {
                        // equivalent: abi.decode(inputs, (address, address, uint256))
                        address owner;
                        address token;
                        uint256 minBalance;
                        assembly {
                            owner := calldataload(inputs.offset)
                            token := calldataload(add(inputs.offset, 0x20))
                            minBalance := calldataload(add(inputs.offset, 0x40))
                        }
                        success = (ERC20(token).balanceOf(owner) >= minBalance);
                        if (!success) output = abi.encodePacked(BalanceTooLow.selector);
                    } else {
                        // placeholder area for command 0x0f
                        revert InvalidCommandType(command);
                    }
                }
                // 0x10 <= command < 0x18
            } else {
                // This contract MUST be approved to spend the token since its going to be doing the call on the position manager
                if (command == Commands.V3_POSITION_MANAGER_PERMIT) {
                    bytes4 selector;
                    assembly {
                        selector := calldataload(inputs.offset)
                    }
                    if (selector != IERC721Permit.permit.selector) {
                        revert InvalidAction(selector);
                    }

                    (success, output) = address(V3_POSITION_MANAGER).call(inputs);
                } else if (command == Commands.V3_POSITION_MANAGER_CALL) {
                    bytes4 selector;
                    uint256 tokenId;
                    assembly {
                        selector := calldataload(inputs.offset)
                        // tokenId is always the first parameter in the valid actions
                        tokenId := calldataload(add(inputs.offset, 0x04))
                    }

                    if (!isValidAction(selector)) {
                        revert InvalidAction(selector);
                    }
                    // If any other address that is not the owner wants to call this function, it also needs to be approved (in addition to this contract)
                    // This can be done in 2 ways:
                    //    1. This contract is permitted for the specific token and the caller is approved for ALL of the owner's tokens
                    //    2. This contract is permitted for ALL of the owner's tokens and the caller is permitted for the specific token
                    if (!isAuthorizedForToken(msgSender(), tokenId)) {
                        revert NotAuthorizedForToken(tokenId);
                    }

                    (success, output) = address(V3_POSITION_MANAGER).call(inputs);
                } else {
                    // placeholder area for command
                    revert InvalidCommandType(command);
                }
            }
        } else {
            if (command == Commands.EXECUTE_SUB_PLAN) {
                bytes calldata _commands = inputs.toBytes(0);
                bytes[] calldata _inputs = inputs.toBytesArray(1);
                (success, output) =
                    (address(this)).call(abi.encodeWithSelector(Dispatcher.execute.selector, _commands, _inputs));
            } else {
                // placeholder area for commands 0x23-0x3f
                revert InvalidCommandType(command);
            }
        }
    }

    /// @notice Calculates the recipient address for a command
    /// @param recipient The recipient or recipient-flag for the command
    /// @return output The resultant recipient for the command
    function map(address recipient) internal view returns (address) {
        if (recipient == Constants.MSG_SENDER) {
            return msgSender();
        } else if (recipient == Constants.ADDRESS_THIS) {
            return address(this);
        } else {
            return recipient;
        }
    }

    /// @notice Executes encoded commands along with provided inputs.
    /// @param commands A set of concatenated commands, each 1 byte in length
    /// @param inputs An array of byte strings containing abi encoded inputs for each command
    function execute(bytes calldata commands, bytes[] calldata inputs) external payable virtual;
}<|MERGE_RESOLUTION|>--- conflicted
+++ resolved
@@ -192,19 +192,13 @@
                         }
                         Payments.unwrapWETH9(map(recipient), amountMin);
                     } else if (command == Commands.PERMIT2_TRANSFER_FROM_BATCH) {
-<<<<<<< HEAD
                         IAllowanceTransfer.AllowanceTransferDetails[] calldata batchDetails;
                         (uint256 length, uint256 offset) = inputs.toLengthOffset(0);
                         assembly {
                             batchDetails.length := length
                             batchDetails.offset := offset
                         }
-                        permit2TransferFrom(batchDetails, _msgSender());
-=======
-                        (IAllowanceTransfer.AllowanceTransferDetails[] memory batchDetails) =
-                            abi.decode(inputs, (IAllowanceTransfer.AllowanceTransferDetails[]));
                         permit2TransferFrom(batchDetails, msgSender());
->>>>>>> 297efe56
                     } else if (command == Commands.BALANCE_CHECK_ERC20) {
                         // equivalent: abi.decode(inputs, (address, address, uint256))
                         address owner;
