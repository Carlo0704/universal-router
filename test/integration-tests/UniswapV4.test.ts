import type { Contract } from '@ethersproject/contracts'
import { BigNumber } from 'ethers'
import { expect } from './shared/expect'
import { IPermit2, PoolManager, PositionManager, UniversalRouter } from '../../typechain'
import { abi as TOKEN_ABI } from '../../artifacts/solmate/src/tokens/ERC20.sol/ERC20.json'
import { resetFork, WETH, DAI, USDC, PERMIT2 } from './shared/mainnetForkHelpers'
<<<<<<< HEAD
import { ALICE_ADDRESS, DEADLINE, ETH_ADDRESS, MAX_UINT, MAX_UINT160, MSG_SENDER } from './shared/constants'
=======
import {
  ALICE_ADDRESS,
  DEADLINE,
  ETH_ADDRESS,
  MAX_UINT,
  MAX_UINT160,
  MSG_SENDER,
  ONE_PERCENT_BIPS,
  OPEN_DELTA,
} from './shared/constants'
>>>>>>> 11809517
import { expandTo18DecimalsBN, expandTo6DecimalsBN } from './shared/helpers'
import { SignerWithAddress } from '@nomiclabs/hardhat-ethers/signers'
import deployUniversalRouter from './shared/deployUniversalRouter'
import { CommandType, RoutePlanner } from './shared/planner'
import hre from 'hardhat'
import {
  addLiquidityToV4Pool,
  DAI_USDC,
  deployV4PoolManager,
  encodeMultihopExactInPath,
  encodeMultihopExactOutPath,
  ETH_USDC,
  initializeV4Pool,
  USDC_WETH,
} from './shared/v4Helpers'
import { Actions, V4Planner } from './shared/v4Planner'
import { executeRouter } from './shared/executeRouter'
const { ethers } = hre

describe('Uniswap V4 Tests:', () => {
  let alice: SignerWithAddress
  let bob: SignerWithAddress
  let router: UniversalRouter
  let permit2: IPermit2
  let daiContract: Contract
  let wethContract: Contract
  let usdcContract: Contract
  let planner: RoutePlanner
  let v4Planner: V4Planner
  let v4PoolManager: PoolManager
  let v4PositionManager: PositionManager

  // current market ETH price at block
  const USD_ETH_PRICE = 3820
<<<<<<< HEAD
  const ONE_PERCENT = 38
=======
>>>>>>> 11809517

  // USD-pegged -> (W)NATIVE trades
  // exact in trade
  const amountIn = 1000
  const amountInUSDC: BigNumber = expandTo6DecimalsBN(amountIn)
  const amountInDAI: BigNumber = expandTo18DecimalsBN(amountIn)
<<<<<<< HEAD
  const minAmountOutNative: BigNumber = expandTo18DecimalsBN(amountIn / (USD_ETH_PRICE + ONE_PERCENT))
=======
  const minAmountOutNative: BigNumber = expandTo18DecimalsBN(amountIn / Math.floor(USD_ETH_PRICE * 1.01))
>>>>>>> 11809517

  // exact out trade
  const amountOut = 0.26
  const amountOutNative = expandTo18DecimalsBN(amountOut)
<<<<<<< HEAD
  const maxAmountInUSDC = expandTo6DecimalsBN(amountOut * (USD_ETH_PRICE + ONE_PERCENT))
  const maxAmountInDAI = expandTo18DecimalsBN(amountOut * (USD_ETH_PRICE + ONE_PERCENT))
=======
  const maxAmountInUSDC = expandTo6DecimalsBN(amountOut * Math.floor(USD_ETH_PRICE * 1.01))
  const maxAmountInDAI = expandTo18DecimalsBN(amountOut * Math.floor(USD_ETH_PRICE * 1.01))
>>>>>>> 11809517

  // (W)NATIVE -> USD-pegged trades
  // exact in trade
  const amountInNative: BigNumber = expandTo18DecimalsBN(1.23)
<<<<<<< HEAD
  const minAmountOutUSD = (USD_ETH_PRICE - ONE_PERCENT) * 1.23
=======
  const minAmountOutUSD = Math.floor(USD_ETH_PRICE * 0.99 * 1.23)
>>>>>>> 11809517
  const minAmountOutUSDC: BigNumber = expandTo6DecimalsBN(minAmountOutUSD)
  const minAmountOutDAI: BigNumber = expandTo18DecimalsBN(minAmountOutUSD)

  // exact out trade
  const amountOutUSD = 2345
  const amountOutUSDC: BigNumber = expandTo6DecimalsBN(amountOutUSD)
  const amountOutDAI: BigNumber = expandTo18DecimalsBN(amountOutUSD)
<<<<<<< HEAD
  const maxAmountInNative: BigNumber = expandTo18DecimalsBN(amountOutUSD / (USD_ETH_PRICE - ONE_PERCENT))
=======
  const maxAmountInNative: BigNumber = expandTo18DecimalsBN(amountOutUSD / Math.floor(USD_ETH_PRICE * 0.99))
>>>>>>> 11809517

  beforeEach(async () => {
    await resetFork()
    await hre.network.provider.request({
      method: 'hardhat_impersonateAccount',
      params: [ALICE_ADDRESS],
    })
    alice = await ethers.getSigner(ALICE_ADDRESS)
    bob = (await ethers.getSigners())[1]
    daiContract = new ethers.Contract(DAI.address, TOKEN_ABI, bob)
    wethContract = new ethers.Contract(WETH.address, TOKEN_ABI, bob)
    usdcContract = new ethers.Contract(USDC.address, TOKEN_ABI, bob)
    permit2 = PERMIT2.connect(bob) as IPermit2
    v4PoolManager = (await deployV4PoolManager()).connect(bob) as PoolManager
    router = (await deployUniversalRouter(v4PoolManager.address)).connect(bob) as UniversalRouter
    v4PositionManager = (await ethers.getContractAt('PositionManager', await router.V4_POSITION_MANAGER())).connect(
      bob
    ) as PositionManager

    planner = new RoutePlanner()
    v4Planner = new V4Planner()

    // alice gives bob some tokens
    await daiContract.connect(alice).transfer(bob.address, expandTo18DecimalsBN(1000000))
    await wethContract.connect(alice).transfer(bob.address, expandTo18DecimalsBN(1000))
    await usdcContract.connect(alice).transfer(bob.address, expandTo6DecimalsBN(50000000))

    // Bob max-approves the permit2 contract to access his DAI and WETH
    await daiContract.connect(bob).approve(permit2.address, MAX_UINT)
    await wethContract.connect(bob).approve(permit2.address, MAX_UINT)
    await usdcContract.connect(bob).approve(permit2.address, MAX_UINT)

    // for these tests Bob gives the router max approval on permit2
    await permit2.approve(DAI.address, router.address, MAX_UINT160, DEADLINE)
    await permit2.approve(WETH.address, router.address, MAX_UINT160, DEADLINE)
    await permit2.approve(USDC.address, router.address, MAX_UINT160, DEADLINE)

    // for setting up pools, bob gives position manager approval on permit2
    await permit2.approve(DAI.address, v4PositionManager.address, MAX_UINT160, DEADLINE)
    await permit2.approve(WETH.address, v4PositionManager.address, MAX_UINT160, DEADLINE)
    await permit2.approve(USDC.address, v4PositionManager.address, MAX_UINT160, DEADLINE)

    // bob initializes 3 v4 pools
    await initializeV4Pool(v4PoolManager, USDC_WETH.poolKey, USDC_WETH.price)
    await initializeV4Pool(v4PoolManager, DAI_USDC.poolKey, DAI_USDC.price)
    await initializeV4Pool(v4PoolManager, ETH_USDC.poolKey, ETH_USDC.price)

    // bob adds liquidity to the pools
    await addLiquidityToV4Pool(v4PositionManager, USDC_WETH, expandTo18DecimalsBN(2).toString(), bob)
    await addLiquidityToV4Pool(v4PositionManager, DAI_USDC, expandTo18DecimalsBN(400).toString(), bob)
    await addLiquidityToV4Pool(v4PositionManager, ETH_USDC, expandTo18DecimalsBN(0.1).toString(), bob)
  })

  describe('ERC20 --> ERC20', () => {
    it('completes a v4 exactInSingle swap', async () => {
      v4Planner.addAction(Actions.SWAP_EXACT_IN_SINGLE, [
        {
          poolKey: USDC_WETH.poolKey,
          zeroForOne: true,
          amountIn: amountInUSDC,
          amountOutMinimum: minAmountOutNative,
          sqrtPriceLimitX96: 0,
          hookData: '0x',
        },
      ])
      v4Planner.addAction(Actions.SETTLE_TAKE_PAIR, [usdcContract.address, wethContract.address])
      planner.addCommand(CommandType.V4_SWAP, [v4Planner.actions, v4Planner.params])

      const { usdcBalanceBefore, usdcBalanceAfter, wethBalanceBefore, wethBalanceAfter } = await executeRouter(
        planner,
        bob,
        router,
        wethContract,
        daiContract,
        usdcContract
      )

      expect(wethBalanceAfter.sub(wethBalanceBefore)).to.be.gte(minAmountOutNative)
      expect(usdcBalanceBefore.sub(usdcBalanceAfter)).to.be.eq(amountInUSDC)
    })

    it('completes a v4 exactIn 1 hop swap', async () => {
      // USDC -> WETH
      let currencyIn = usdcContract.address
      v4Planner.addAction(Actions.SWAP_EXACT_IN, [
        {
          currencyIn,
          path: encodeMultihopExactInPath([USDC_WETH.poolKey], currencyIn),
          amountIn: amountInUSDC,
          amountOutMinimum: minAmountOutNative,
        },
      ])
      v4Planner.addAction(Actions.SETTLE_TAKE_PAIR, [currencyIn, wethContract.address])

      planner.addCommand(CommandType.V4_SWAP, [v4Planner.actions, v4Planner.params])

      const { usdcBalanceBefore, usdcBalanceAfter, wethBalanceBefore, wethBalanceAfter } = await executeRouter(
        planner,
        bob,
        router,
        wethContract,
        daiContract,
        usdcContract
      )

      expect(wethBalanceAfter.sub(wethBalanceBefore)).to.be.gte(minAmountOutNative)
      expect(usdcBalanceBefore.sub(usdcBalanceAfter)).to.be.eq(amountInUSDC)
    })

    it('completes a v4 exactIn 2 hop swap', async () => {
      // DAI -> USDC -> WETH
      let currencyIn = daiContract.address
      v4Planner.addAction(Actions.SWAP_EXACT_IN, [
        {
          currencyIn,
          path: encodeMultihopExactInPath([DAI_USDC.poolKey, USDC_WETH.poolKey], currencyIn),
          amountIn: amountInDAI,
          amountOutMinimum: minAmountOutNative,
        },
      ])
      v4Planner.addAction(Actions.SETTLE_TAKE_PAIR, [currencyIn, wethContract.address])

      planner.addCommand(CommandType.V4_SWAP, [v4Planner.actions, v4Planner.params])

      const { daiBalanceBefore, daiBalanceAfter, wethBalanceBefore, wethBalanceAfter } = await executeRouter(
        planner,
        bob,
        router,
        wethContract,
        daiContract,
        usdcContract
      )

      expect(wethBalanceAfter.sub(wethBalanceBefore)).to.be.gte(minAmountOutNative)
      expect(daiBalanceBefore.sub(daiBalanceAfter)).to.be.eq(amountInDAI)
    })

    it('completes a v4 exactIn 2 hop swap, with take portion on output', async () => {
      // DAI -> USDC -> WETH
      let currencyIn = daiContract.address
      v4Planner.addAction(Actions.SWAP_EXACT_IN, [
        {
          currencyIn,
          path: encodeMultihopExactInPath([DAI_USDC.poolKey, USDC_WETH.poolKey], currencyIn),
          amountIn: amountInDAI,
          amountOutMinimum: minAmountOutNative,
        },
      ])
      // take 1% of the output to alice, then settle and take the rest to the caller
      v4Planner.addAction(Actions.TAKE_PORTION, [WETH.address, alice.address, ONE_PERCENT_BIPS])
      v4Planner.addAction(Actions.SETTLE_TAKE_PAIR, [currencyIn, wethContract.address])

      planner.addCommand(CommandType.V4_SWAP, [v4Planner.actions, v4Planner.params])

      const wethBalanceBeforeAlice = await wethContract.balanceOf(alice.address)

      const { wethBalanceBefore, wethBalanceAfter } = await executeRouter(
        planner,
        bob,
        router,
        wethContract,
        daiContract,
        usdcContract
      )

      const wethBalanceAfterAlice = await wethContract.balanceOf(alice.address)

      const aliceFee = wethBalanceAfterAlice.sub(wethBalanceBeforeAlice)
      const bobEarnings = wethBalanceAfter.sub(wethBalanceBefore)
      const totalOut = aliceFee.add(bobEarnings)

      expect(totalOut).to.be.gte(minAmountOutNative)
      expect(totalOut.mul(ONE_PERCENT_BIPS).div(10_000)).to.eq(aliceFee)
    })

    it('completes a v4 exactIn 2 hop swap, with take portion on input', async () => {
      // DAI -> USDC -> WETH
      let currencyIn = daiContract.address
      // trade is 1% less than previously, so adjust expected output
      let minOut = minAmountOutNative.mul(99).div(100)

      // settle the input tokens to the pool manager
      v4Planner.addAction(Actions.SETTLE, [currencyIn, amountInDAI, true])
      // take 1% of the input tokens
      v4Planner.addAction(Actions.TAKE_PORTION, [currencyIn, alice.address, ONE_PERCENT_BIPS])
      // swap using the OPEN_DELTA as input amount
      v4Planner.addAction(Actions.SWAP_EXACT_IN, [
        {
          currencyIn,
          path: encodeMultihopExactInPath([DAI_USDC.poolKey, USDC_WETH.poolKey], currencyIn),
          amountIn: OPEN_DELTA,
          amountOutMinimum: minOut,
        },
      ])
      // take the output weth
      v4Planner.addAction(Actions.TAKE_ALL, [wethContract.address, minOut])

      planner.addCommand(CommandType.V4_SWAP, [v4Planner.actions, v4Planner.params])

      const daiBalanceBeforeAlice = await daiContract.balanceOf(alice.address)

      const { daiBalanceBefore, daiBalanceAfter } = await executeRouter(
        planner,
        bob,
        router,
        wethContract,
        daiContract,
        usdcContract
      )

      const daiBalanceAfterAlice = await daiContract.balanceOf(alice.address)

      const aliceFee = daiBalanceAfterAlice.sub(daiBalanceBeforeAlice)
      const bobSpent = daiBalanceBefore.sub(daiBalanceAfter)

      expect(bobSpent.mul(ONE_PERCENT_BIPS).div(10_000)).to.eq(aliceFee)
    })

    it('completes a v4 exactIn 2 hop swap, with take portion native', async () => {
      // DAI -> USDC -> ETH
      let currencyIn = daiContract.address
      v4Planner.addAction(Actions.SWAP_EXACT_IN, [
        {
          currencyIn,
          path: encodeMultihopExactInPath([DAI_USDC.poolKey, ETH_USDC.poolKey], currencyIn),
          amountIn: amountInDAI,
          amountOutMinimum: minAmountOutNative,
        },
      ])
      // take 1% of the output to alice, then settle and take the rest to the caller
      v4Planner.addAction(Actions.TAKE_PORTION, [ETH_ADDRESS, alice.address, ONE_PERCENT_BIPS])
      v4Planner.addAction(Actions.SETTLE_TAKE_PAIR, [currencyIn, ETH_ADDRESS])

      planner.addCommand(CommandType.V4_SWAP, [v4Planner.actions, v4Planner.params])

      const ethBalanceBeforeAlice: BigNumber = await ethers.provider.getBalance(alice.address)

      const { ethBalanceBefore, ethBalanceAfter, gasSpent } = await executeRouter(
        planner,
        bob,
        router,
        wethContract,
        daiContract,
        usdcContract
      )

      const ethBalanceAfterAlice: BigNumber = await ethers.provider.getBalance(alice.address)

      const aliceFee = ethBalanceAfterAlice.sub(ethBalanceBeforeAlice)
      const bobEarnings = ethBalanceAfter.add(gasSpent).sub(ethBalanceBefore)
      const totalOut = aliceFee.add(bobEarnings)

      expect(totalOut).to.be.gte(minAmountOutNative)
      expect(totalOut.mul(ONE_PERCENT_BIPS).div(10_000)).to.eq(aliceFee)
    })

    it('completes a v4 exactOutSingle swap', async () => {
      v4Planner.addAction(Actions.SWAP_EXACT_OUT_SINGLE, [
        {
          poolKey: USDC_WETH.poolKey,
          zeroForOne: true,
          amountOut: amountOutNative,
          amountInMaximum: maxAmountInUSDC,
          sqrtPriceLimitX96: 0,
          hookData: '0x',
        },
      ])
      v4Planner.addAction(Actions.SETTLE_TAKE_PAIR, [usdcContract.address, wethContract.address])

      planner.addCommand(CommandType.V4_SWAP, [v4Planner.actions, v4Planner.params])

      const { usdcBalanceBefore, usdcBalanceAfter, wethBalanceBefore, wethBalanceAfter } = await executeRouter(
        planner,
        bob,
        router,
        wethContract,
        daiContract,
        usdcContract
      )

      expect(wethBalanceAfter.sub(wethBalanceBefore)).to.be.eq(amountOutNative)
      expect(usdcBalanceBefore.sub(usdcBalanceAfter)).to.be.lte(maxAmountInUSDC)
    })

    it('completes a v4 exactOut 1 hop swap', async () => {
      // USDC -> WETH
      let currencyOut = wethContract.address
      v4Planner.addAction(Actions.SWAP_EXACT_OUT, [
        {
          currencyOut,
          path: encodeMultihopExactOutPath([USDC_WETH.poolKey], currencyOut),
          amountOut: amountOutNative,
          amountInMaximum: maxAmountInUSDC,
        },
      ])
      v4Planner.addAction(Actions.SETTLE_TAKE_PAIR, [usdcContract.address, wethContract.address])

      planner.addCommand(CommandType.V4_SWAP, [v4Planner.actions, v4Planner.params])

      const { usdcBalanceBefore, usdcBalanceAfter, wethBalanceBefore, wethBalanceAfter } = await executeRouter(
        planner,
        bob,
        router,
        wethContract,
        daiContract,
        usdcContract
      )

      expect(wethBalanceAfter.sub(wethBalanceBefore)).to.be.eq(amountOutNative)
      expect(usdcBalanceBefore.sub(usdcBalanceAfter)).to.be.lte(maxAmountInUSDC)
    })

    it('completes a v4 exactOut 2 hop swap', async () => {
      // DAI -> USDC -> WETH
      let currencyOut = wethContract.address
      v4Planner.addAction(Actions.SWAP_EXACT_OUT, [
        {
          currencyOut,
          path: encodeMultihopExactOutPath([DAI_USDC.poolKey, USDC_WETH.poolKey], currencyOut),
          amountOut: amountOutNative,
          amountInMaximum: maxAmountInDAI,
        },
      ])
      v4Planner.addAction(Actions.SETTLE_TAKE_PAIR, [daiContract.address, wethContract.address])

      planner.addCommand(CommandType.V4_SWAP, [v4Planner.actions, v4Planner.params])

      const { daiBalanceBefore, daiBalanceAfter, wethBalanceBefore, wethBalanceAfter } = await executeRouter(
        planner,
        bob,
        router,
        wethContract,
        daiContract,
        usdcContract
      )

      expect(wethBalanceAfter.sub(wethBalanceBefore)).to.be.eq(amountOutNative)
      expect(daiBalanceBefore.sub(daiBalanceAfter)).to.be.lte(maxAmountInDAI)
    })
  })

  describe('ETH --> ERC20', () => {
    it('completes a v4 exactInSingle swap', async () => {
      v4Planner.addAction(Actions.SWAP_EXACT_IN_SINGLE, [
        {
          poolKey: ETH_USDC.poolKey,
          zeroForOne: true,
          amountIn: amountInNative,
          amountOutMinimum: minAmountOutUSDC,
          sqrtPriceLimitX96: 0,
          hookData: '0x',
        },
      ])
      v4Planner.addAction(Actions.SETTLE_TAKE_PAIR, [ETH_ADDRESS, usdcContract.address])
      planner.addCommand(CommandType.V4_SWAP, [v4Planner.actions, v4Planner.params])

      const { usdcBalanceBefore, usdcBalanceAfter, ethBalanceBefore, ethBalanceAfter, gasSpent } = await executeRouter(
        planner,
        bob,
        router,
        wethContract,
        daiContract,
        usdcContract,
        amountInNative // pass in the ETH to the call
      )

      expect(await ethers.provider.getBalance(router.address)).to.be.eq(0)
      expect(ethBalanceBefore.sub(ethBalanceAfter)).to.be.eq(amountInNative.add(gasSpent))
      expect(usdcBalanceAfter.sub(usdcBalanceBefore)).to.be.gte(minAmountOutUSDC)
    })

    it('completes a v4 exactIn 1 hop swap', async () => {
<<<<<<< HEAD
      // USDC -> WETH
=======
      // ETH -> USDC
>>>>>>> 11809517
      let currencyIn = ETH_ADDRESS
      v4Planner.addAction(Actions.SWAP_EXACT_IN, [
        {
          currencyIn,
          path: encodeMultihopExactInPath([ETH_USDC.poolKey], currencyIn),
          amountIn: amountInNative,
          amountOutMinimum: minAmountOutUSDC,
        },
      ])
      v4Planner.addAction(Actions.SETTLE_TAKE_PAIR, [currencyIn, usdcContract.address])

      planner.addCommand(CommandType.V4_SWAP, [v4Planner.actions, v4Planner.params])

      const { usdcBalanceBefore, usdcBalanceAfter, ethBalanceBefore, ethBalanceAfter, gasSpent } = await executeRouter(
        planner,
        bob,
        router,
        wethContract,
        daiContract,
        usdcContract,
        amountInNative // pass in the ETH to the call
      )

      expect(await ethers.provider.getBalance(router.address)).to.be.eq(0)
      expect(ethBalanceBefore.sub(ethBalanceAfter)).to.be.eq(amountInNative.add(gasSpent))
      expect(usdcBalanceAfter.sub(usdcBalanceBefore)).to.be.gte(minAmountOutUSDC)
    })

    it('completes a v4 exactIn 2 hop swap', async () => {
      // ETH -> USDC -> DAI
      let currencyIn = ETH_ADDRESS
      v4Planner.addAction(Actions.SWAP_EXACT_IN, [
        {
          currencyIn,
          path: encodeMultihopExactInPath([ETH_USDC.poolKey, DAI_USDC.poolKey], currencyIn),
          amountIn: amountInNative,
          amountOutMinimum: minAmountOutDAI,
        },
      ])
      v4Planner.addAction(Actions.SETTLE_TAKE_PAIR, [currencyIn, daiContract.address])

      planner.addCommand(CommandType.V4_SWAP, [v4Planner.actions, v4Planner.params])

      const { daiBalanceBefore, daiBalanceAfter, ethBalanceBefore, ethBalanceAfter, gasSpent } = await executeRouter(
        planner,
        bob,
        router,
        wethContract,
        daiContract,
        usdcContract,
        amountInNative // pass in the ETH to the call
      )

      expect(await ethers.provider.getBalance(router.address)).to.be.eq(0)
      expect(daiBalanceAfter.sub(daiBalanceBefore)).to.be.gte(minAmountOutDAI)
      expect(ethBalanceBefore.sub(ethBalanceAfter)).to.be.eq(amountInNative.add(gasSpent))
    })

    it('completes a v4 exactOutSingle swap', async () => {
      // ETH -> USDC
      v4Planner.addAction(Actions.SWAP_EXACT_OUT_SINGLE, [
        {
          poolKey: ETH_USDC.poolKey,
          zeroForOne: true,
          amountOut: amountOutUSDC,
          amountInMaximum: maxAmountInNative,
          sqrtPriceLimitX96: 0,
          hookData: '0x',
        },
      ])
      v4Planner.addAction(Actions.SETTLE_TAKE_PAIR, [ETH_ADDRESS, usdcContract.address])
      planner.addCommand(CommandType.V4_SWAP, [v4Planner.actions, v4Planner.params])
      // sweep excess ETH leftover back to the caller!
      planner.addCommand(CommandType.SWEEP, [ETH_ADDRESS, MSG_SENDER, 0])

      const { usdcBalanceBefore, usdcBalanceAfter, ethBalanceBefore, ethBalanceAfter, gasSpent } = await executeRouter(
        planner,
        bob,
        router,
        wethContract,
        daiContract,
        usdcContract,
        maxAmountInNative // send in the max amount of ETH
      )

      // no eth left in the router
      expect(await ethers.provider.getBalance(router.address)).to.be.eq(0)
      expect(ethBalanceBefore.sub(ethBalanceAfter)).to.be.lte(maxAmountInNative.add(gasSpent))
      expect(usdcBalanceAfter.sub(usdcBalanceBefore)).to.be.eq(amountOutUSDC)
    })

    it('completes a v4 exactOut 1 hop swap', async () => {
      // ETH -> USDC
      let currencyOut = usdcContract.address
      v4Planner.addAction(Actions.SWAP_EXACT_OUT, [
        {
          currencyOut,
          path: encodeMultihopExactOutPath([ETH_USDC.poolKey], currencyOut),
          amountOut: amountOutUSDC,
<<<<<<< HEAD
          amountInMaximum: amountInNative,
=======
          amountInMaximum: maxAmountInNative,
>>>>>>> 11809517
        },
      ])
      v4Planner.addAction(Actions.SETTLE_TAKE_PAIR, [ETH_ADDRESS, currencyOut])

      planner.addCommand(CommandType.V4_SWAP, [v4Planner.actions, v4Planner.params])
      // sweep excess ETH leftover back to the caller!
      planner.addCommand(CommandType.SWEEP, [ETH_ADDRESS, MSG_SENDER, 0])

      const { usdcBalanceBefore, usdcBalanceAfter, ethBalanceBefore, ethBalanceAfter, gasSpent } = await executeRouter(
        planner,
        bob,
        router,
        wethContract,
        daiContract,
        usdcContract,
        maxAmountInNative // send in the max amount of ETH
      )

      // no eth left in the router
      expect(await ethers.provider.getBalance(router.address)).to.be.eq(0)
      expect(ethBalanceBefore.sub(ethBalanceAfter)).to.be.lte(maxAmountInNative.add(gasSpent))
      expect(usdcBalanceAfter.sub(usdcBalanceBefore)).to.be.eq(amountOutUSDC)
    })

    it('completes a v4 exactOut 2 hop swap', async () => {
      // ETH -> USDC -> DAI
      let currencyOut = daiContract.address
      v4Planner.addAction(Actions.SWAP_EXACT_OUT, [
        {
          currencyOut,
          path: encodeMultihopExactOutPath([ETH_USDC.poolKey, DAI_USDC.poolKey], currencyOut),
          amountOut: amountOutDAI,
          amountInMaximum: maxAmountInNative,
        },
      ])
      v4Planner.addAction(Actions.SETTLE_TAKE_PAIR, [ETH_ADDRESS, daiContract.address])

      planner.addCommand(CommandType.V4_SWAP, [v4Planner.actions, v4Planner.params])
      // sweep excess ETH leftover back to the caller!
      planner.addCommand(CommandType.SWEEP, [ETH_ADDRESS, MSG_SENDER, 0])

      const { daiBalanceBefore, daiBalanceAfter, ethBalanceBefore, ethBalanceAfter, gasSpent } = await executeRouter(
        planner,
        bob,
        router,
        wethContract,
        daiContract,
        usdcContract,
        maxAmountInNative // send in the max amount of ETH
      )

      // no eth left in the router
      expect(await ethers.provider.getBalance(router.address)).to.be.eq(0)
      expect(ethBalanceBefore.sub(ethBalanceAfter)).to.be.lte(maxAmountInNative.add(gasSpent))
      expect(daiBalanceAfter.sub(daiBalanceBefore)).to.be.eq(amountOutDAI)
    })
  })

  describe('ERC20 --> ETH', () => {
    it('completes a v4 exactInSingle swap', async () => {
      // USDC -> ETH
      v4Planner.addAction(Actions.SWAP_EXACT_IN_SINGLE, [
        {
          poolKey: ETH_USDC.poolKey,
          zeroForOne: false,
          amountIn: amountInUSDC,
          amountOutMinimum: minAmountOutNative,
          sqrtPriceLimitX96: 0,
          hookData: '0x',
        },
      ])
      v4Planner.addAction(Actions.SETTLE_TAKE_PAIR, [usdcContract.address, ETH_ADDRESS])
      planner.addCommand(CommandType.V4_SWAP, [v4Planner.actions, v4Planner.params])

      const { usdcBalanceBefore, usdcBalanceAfter, ethBalanceBefore, ethBalanceAfter, gasSpent } = await executeRouter(
        planner,
        bob,
        router,
        wethContract,
        daiContract,
        usdcContract
      )

      expect(await ethers.provider.getBalance(router.address)).to.be.eq(0)
      expect(usdcBalanceBefore.sub(usdcBalanceAfter)).to.be.eq(amountInUSDC)
      expect(ethBalanceAfter.sub(ethBalanceBefore)).to.be.gte(minAmountOutNative.sub(gasSpent))
    })

    it('completes a v4 exactIn 1 hop swap', async () => {
      // USDC -> ETH
      let currencyIn = usdcContract.address
      v4Planner.addAction(Actions.SWAP_EXACT_IN, [
        {
          currencyIn,
          path: encodeMultihopExactInPath([ETH_USDC.poolKey], currencyIn),
          amountIn: amountInUSDC,
          amountOutMinimum: minAmountOutNative,
        },
      ])
      v4Planner.addAction(Actions.SETTLE_TAKE_PAIR, [currencyIn, ETH_ADDRESS])

      planner.addCommand(CommandType.V4_SWAP, [v4Planner.actions, v4Planner.params])

      const { usdcBalanceBefore, usdcBalanceAfter, ethBalanceBefore, ethBalanceAfter, gasSpent } = await executeRouter(
        planner,
        bob,
        router,
        wethContract,
        daiContract,
        usdcContract
      )

      expect(await ethers.provider.getBalance(router.address)).to.be.eq(0)
      expect(usdcBalanceBefore.sub(usdcBalanceAfter)).to.be.eq(amountInUSDC)
      expect(ethBalanceAfter.sub(ethBalanceBefore)).to.be.gte(minAmountOutNative.sub(gasSpent))
    })

    it('completes a v4 exactIn 2 hop swap', async () => {
      // DAI -> USDC -> ETH
      let currencyIn = daiContract.address
      v4Planner.addAction(Actions.SWAP_EXACT_IN, [
        {
          currencyIn,
          path: encodeMultihopExactInPath([DAI_USDC.poolKey, ETH_USDC.poolKey], currencyIn),
          amountIn: amountInDAI,
          amountOutMinimum: minAmountOutNative,
        },
      ])
      v4Planner.addAction(Actions.SETTLE_TAKE_PAIR, [currencyIn, ETH_ADDRESS])

      planner.addCommand(CommandType.V4_SWAP, [v4Planner.actions, v4Planner.params])

      const { daiBalanceBefore, daiBalanceAfter, ethBalanceBefore, ethBalanceAfter, gasSpent } = await executeRouter(
        planner,
        bob,
        router,
        wethContract,
        daiContract,
        usdcContract
      )

      expect(await ethers.provider.getBalance(router.address)).to.be.eq(0)
      expect(daiBalanceBefore.sub(daiBalanceAfter)).to.be.eq(amountInDAI)
      expect(ethBalanceAfter.sub(ethBalanceBefore)).to.be.gte(minAmountOutNative.sub(gasSpent))
    })

    it('completes a v4 exactOutSingle swap', async () => {
      // USDC -> ETH
      v4Planner.addAction(Actions.SWAP_EXACT_OUT_SINGLE, [
        {
          poolKey: ETH_USDC.poolKey,
          zeroForOne: false,
          amountOut: amountOutNative,
          amountInMaximum: maxAmountInUSDC,
          sqrtPriceLimitX96: 0,
          hookData: '0x',
        },
      ])
      v4Planner.addAction(Actions.SETTLE_TAKE_PAIR, [usdcContract.address, ETH_ADDRESS])
      planner.addCommand(CommandType.V4_SWAP, [v4Planner.actions, v4Planner.params])

      const { usdcBalanceBefore, usdcBalanceAfter, ethBalanceBefore, ethBalanceAfter, gasSpent } = await executeRouter(
        planner,
        bob,
        router,
        wethContract,
        daiContract,
        usdcContract
      )

      expect(await ethers.provider.getBalance(router.address)).to.be.eq(0)
      expect(usdcBalanceBefore.sub(usdcBalanceAfter)).to.be.lte(maxAmountInUSDC)
      expect(ethBalanceAfter.sub(ethBalanceBefore)).to.be.eq(amountOutNative.sub(gasSpent))
    })

    it('completes a v4 exactOut 1 hop swap', async () => {
      // USDC -> ETH
      let currencyOut = ETH_ADDRESS
      v4Planner.addAction(Actions.SWAP_EXACT_OUT, [
        {
          currencyOut,
          path: encodeMultihopExactOutPath([ETH_USDC.poolKey], currencyOut),
          amountOut: amountOutNative,
          amountInMaximum: maxAmountInUSDC,
        },
      ])
      v4Planner.addAction(Actions.SETTLE_TAKE_PAIR, [usdcContract.address, currencyOut])

      planner.addCommand(CommandType.V4_SWAP, [v4Planner.actions, v4Planner.params])

      const { usdcBalanceBefore, usdcBalanceAfter, ethBalanceBefore, ethBalanceAfter, gasSpent } = await executeRouter(
        planner,
        bob,
        router,
        wethContract,
        daiContract,
        usdcContract
      )

      expect(await ethers.provider.getBalance(router.address)).to.be.eq(0)
      expect(usdcBalanceBefore.sub(usdcBalanceAfter)).to.be.lte(maxAmountInUSDC)
      expect(ethBalanceAfter.sub(ethBalanceBefore)).to.be.eq(amountOutNative.sub(gasSpent))
    })

    it('completes a v4 exactOut 2 hop swap', async () => {
      // DAI -> USDC -> ETH
      let currencyOut = ETH_ADDRESS
      v4Planner.addAction(Actions.SWAP_EXACT_OUT, [
        {
          currencyOut,
          path: encodeMultihopExactOutPath([DAI_USDC.poolKey, ETH_USDC.poolKey], currencyOut),
          amountOut: amountOutNative,
          amountInMaximum: maxAmountInDAI,
        },
      ])
      v4Planner.addAction(Actions.SETTLE_TAKE_PAIR, [daiContract.address, currencyOut])

      planner.addCommand(CommandType.V4_SWAP, [v4Planner.actions, v4Planner.params])

      const { daiBalanceBefore, daiBalanceAfter, ethBalanceBefore, ethBalanceAfter, gasSpent } = await executeRouter(
        planner,
        bob,
        router,
        wethContract,
        daiContract,
        usdcContract
      )

      expect(await ethers.provider.getBalance(router.address)).to.be.eq(0)
      expect(ethBalanceAfter.sub(ethBalanceBefore)).to.be.eq(amountOutNative.sub(gasSpent))
      expect(daiBalanceBefore.sub(daiBalanceAfter)).to.be.lte(maxAmountInDAI)
    })
  })
})<|MERGE_RESOLUTION|>--- conflicted
+++ resolved
@@ -3,10 +3,7 @@
 import { expect } from './shared/expect'
 import { IPermit2, PoolManager, PositionManager, UniversalRouter } from '../../typechain'
 import { abi as TOKEN_ABI } from '../../artifacts/solmate/src/tokens/ERC20.sol/ERC20.json'
-import { resetFork, WETH, DAI, USDC, PERMIT2 } from './shared/mainnetForkHelpers'
-<<<<<<< HEAD
-import { ALICE_ADDRESS, DEADLINE, ETH_ADDRESS, MAX_UINT, MAX_UINT160, MSG_SENDER } from './shared/constants'
-=======
+import { resetFork, WETH, DAI, USDC, PERMIT2, USD_ETH_PRICE } from './shared/mainnetForkHelpers'
 import {
   ALICE_ADDRESS,
   DEADLINE,
@@ -17,7 +14,6 @@
   ONE_PERCENT_BIPS,
   OPEN_DELTA,
 } from './shared/constants'
->>>>>>> 11809517
 import { expandTo18DecimalsBN, expandTo6DecimalsBN } from './shared/helpers'
 import { SignerWithAddress } from '@nomiclabs/hardhat-ethers/signers'
 import deployUniversalRouter from './shared/deployUniversalRouter'
@@ -50,43 +46,23 @@
   let v4PoolManager: PoolManager
   let v4PositionManager: PositionManager
 
-  // current market ETH price at block
-  const USD_ETH_PRICE = 3820
-<<<<<<< HEAD
-  const ONE_PERCENT = 38
-=======
->>>>>>> 11809517
-
   // USD-pegged -> (W)NATIVE trades
   // exact in trade
   const amountIn = 1000
   const amountInUSDC: BigNumber = expandTo6DecimalsBN(amountIn)
   const amountInDAI: BigNumber = expandTo18DecimalsBN(amountIn)
-<<<<<<< HEAD
-  const minAmountOutNative: BigNumber = expandTo18DecimalsBN(amountIn / (USD_ETH_PRICE + ONE_PERCENT))
-=======
   const minAmountOutNative: BigNumber = expandTo18DecimalsBN(amountIn / Math.floor(USD_ETH_PRICE * 1.01))
->>>>>>> 11809517
 
   // exact out trade
   const amountOut = 0.26
   const amountOutNative = expandTo18DecimalsBN(amountOut)
-<<<<<<< HEAD
-  const maxAmountInUSDC = expandTo6DecimalsBN(amountOut * (USD_ETH_PRICE + ONE_PERCENT))
-  const maxAmountInDAI = expandTo18DecimalsBN(amountOut * (USD_ETH_PRICE + ONE_PERCENT))
-=======
   const maxAmountInUSDC = expandTo6DecimalsBN(amountOut * Math.floor(USD_ETH_PRICE * 1.01))
   const maxAmountInDAI = expandTo18DecimalsBN(amountOut * Math.floor(USD_ETH_PRICE * 1.01))
->>>>>>> 11809517
 
   // (W)NATIVE -> USD-pegged trades
   // exact in trade
   const amountInNative: BigNumber = expandTo18DecimalsBN(1.23)
-<<<<<<< HEAD
-  const minAmountOutUSD = (USD_ETH_PRICE - ONE_PERCENT) * 1.23
-=======
   const minAmountOutUSD = Math.floor(USD_ETH_PRICE * 0.99 * 1.23)
->>>>>>> 11809517
   const minAmountOutUSDC: BigNumber = expandTo6DecimalsBN(minAmountOutUSD)
   const minAmountOutDAI: BigNumber = expandTo18DecimalsBN(minAmountOutUSD)
 
@@ -94,11 +70,7 @@
   const amountOutUSD = 2345
   const amountOutUSDC: BigNumber = expandTo6DecimalsBN(amountOutUSD)
   const amountOutDAI: BigNumber = expandTo18DecimalsBN(amountOutUSD)
-<<<<<<< HEAD
-  const maxAmountInNative: BigNumber = expandTo18DecimalsBN(amountOutUSD / (USD_ETH_PRICE - ONE_PERCENT))
-=======
   const maxAmountInNative: BigNumber = expandTo18DecimalsBN(amountOutUSD / Math.floor(USD_ETH_PRICE * 0.99))
->>>>>>> 11809517
 
   beforeEach(async () => {
     await resetFork()
@@ -471,11 +443,7 @@
     })
 
     it('completes a v4 exactIn 1 hop swap', async () => {
-<<<<<<< HEAD
-      // USDC -> WETH
-=======
       // ETH -> USDC
->>>>>>> 11809517
       let currencyIn = ETH_ADDRESS
       v4Planner.addAction(Actions.SWAP_EXACT_IN, [
         {
@@ -575,11 +543,7 @@
           currencyOut,
           path: encodeMultihopExactOutPath([ETH_USDC.poolKey], currencyOut),
           amountOut: amountOutUSDC,
-<<<<<<< HEAD
-          amountInMaximum: amountInNative,
-=======
           amountInMaximum: maxAmountInNative,
->>>>>>> 11809517
         },
       ])
       v4Planner.addAction(Actions.SETTLE_TAKE_PAIR, [ETH_ADDRESS, currencyOut])
