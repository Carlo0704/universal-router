// Jest Snapshot v1, https://goo.gl/fbAQLP

exports[`LooksRare gas: buy 1 NFT on looks rare 1`] = `
Object {
  "calldataByteLength": 1540,
<<<<<<< HEAD
  "gasUsed": 258498,
=======
  "gasUsed": 258313,
>>>>>>> 485cfc94
}
`;<|MERGE_RESOLUTION|>--- conflicted
+++ resolved
@@ -3,10 +3,6 @@
 exports[`LooksRare gas: buy 1 NFT on looks rare 1`] = `
 Object {
   "calldataByteLength": 1540,
-<<<<<<< HEAD
-  "gasUsed": 258498,
-=======
   "gasUsed": 258313,
->>>>>>> 485cfc94
 }
 `;