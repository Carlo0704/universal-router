// Jest Snapshot v1, https://goo.gl/fbAQLP

exports[`LooksRare ERC-721 Purchase gas: buy 1 ERC-721 on looks rare 1`] = `
Object {
  "calldataByteLength": 1540,
<<<<<<< HEAD
  "gasUsed": 258280,
=======
  "gasUsed": 258431,
}
`;

exports[`LooksRare ERC-1155 Purchase gas: buy 1 ERC-1155 on looks rare 1`] = `
Object {
  "calldataByteLength": 1636,
  "gasUsed": 280115,
>>>>>>> c8141355
}
`;<|MERGE_RESOLUTION|>--- conflicted
+++ resolved
@@ -3,9 +3,6 @@
 exports[`LooksRare ERC-721 Purchase gas: buy 1 ERC-721 on looks rare 1`] = `
 Object {
   "calldataByteLength": 1540,
-<<<<<<< HEAD
-  "gasUsed": 258280,
-=======
   "gasUsed": 258431,
 }
 `;
@@ -14,6 +11,5 @@
 Object {
   "calldataByteLength": 1636,
   "gasUsed": 280115,
->>>>>>> c8141355
 }
 `;