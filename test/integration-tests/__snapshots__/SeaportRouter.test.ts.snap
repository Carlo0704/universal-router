// Jest Snapshot v1, https://goo.gl/fbAQLP

exports[`Seaport gas fulfillAdvancedOrder 1`] = `
Object {
  "calldataByteLength": 2084,
<<<<<<< HEAD
  "gasUsed": 208899,
=======
  "gasUsed": 208888,
>>>>>>> 485cfc94
}
`;

exports[`Seaport gas fulfillOrder 1`] = `
Object {
  "calldataByteLength": 1828,
<<<<<<< HEAD
  "gasUsed": 202125,
=======
  "gasUsed": 202114,
>>>>>>> 485cfc94
}
`;<|MERGE_RESOLUTION|>--- conflicted
+++ resolved
@@ -3,21 +3,13 @@
 exports[`Seaport gas fulfillAdvancedOrder 1`] = `
 Object {
   "calldataByteLength": 2084,
-<<<<<<< HEAD
-  "gasUsed": 208899,
-=======
   "gasUsed": 208888,
->>>>>>> 485cfc94
 }
 `;
 
 exports[`Seaport gas fulfillOrder 1`] = `
 Object {
   "calldataByteLength": 1828,
-<<<<<<< HEAD
-  "gasUsed": 202125,
-=======
   "gasUsed": 202114,
->>>>>>> 485cfc94
 }
 `;