--- conflicted
+++ resolved
@@ -3,32 +3,20 @@
 exports[`Seaport gas fulfillAdvancedOrder 1`] = `
 Object {
   "calldataByteLength": 2084,
-<<<<<<< HEAD
-  "gasUsed": 208876,
-=======
   "gasUsed": 209027,
->>>>>>> c8141355
 }
 `;
 
 exports[`Seaport gas fulfillAvailableAdvancedOrders 1 orders 1`] = `
 Object {
   "calldataByteLength": 4740,
-<<<<<<< HEAD
-  "gasUsed": 347653,
-=======
   "gasUsed": 347804,
->>>>>>> c8141355
 }
 `;
 
 exports[`Seaport gas fulfillOrder 1`] = `
 Object {
   "calldataByteLength": 1828,
-<<<<<<< HEAD
-  "gasUsed": 202102,
-=======
   "gasUsed": 202253,
->>>>>>> c8141355
 }
 `;