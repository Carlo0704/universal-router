--- conflicted
+++ resolved
@@ -3,9 +3,6 @@
 exports[`X2Y2 ERC-721 purchase gas purchases 1 ERC-721 on X2Y2 1`] = `
 Object {
   "calldataByteLength": 2436,
-<<<<<<< HEAD
-  "gasUsed": 226273,
-=======
   "gasUsed": 226424,
 }
 `;
@@ -14,6 +11,5 @@
 Object {
   "calldataByteLength": 2564,
   "gasUsed": 229329,
->>>>>>> c8141355
 }
 `;