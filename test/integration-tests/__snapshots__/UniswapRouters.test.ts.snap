--- conflicted
+++ resolved
@@ -3,33 +3,21 @@
 exports[`Uniswap V2 and V3 Tests: Mixing V2 and V3 with Narwhal Router. gas: V2, then V3 1`] = `
 Object {
   "calldataByteLength": 1188,
-<<<<<<< HEAD
-  "gasUsed": 208001,
-=======
-  "gasUsed": 207961,
->>>>>>> 485cfc94
+  "gasUsed": 207973,
 }
 `;
 
 exports[`Uniswap V2 and V3 Tests: Mixing V2 and V3 with Narwhal Router. gas: V3, then V2 1`] = `
 Object {
   "calldataByteLength": 996,
-<<<<<<< HEAD
-  "gasUsed": 194699,
-=======
-  "gasUsed": 194672,
->>>>>>> 485cfc94
+  "gasUsed": 194687,
 }
 `;
 
 exports[`Uniswap V2 and V3 Tests: Mixing V2 and V3 with Narwhal Router. gas: split V2 and V3, one hop 1`] = `
 Object {
   "calldataByteLength": 1188,
-<<<<<<< HEAD
-  "gasUsed": 311399,
-=======
-  "gasUsed": 311359,
->>>>>>> 485cfc94
+  "gasUsed": 311371,
 }
 `;
 
@@ -50,88 +38,56 @@
 exports[`Uniswap V2 and V3 Tests: Trade on UniswapV2 with Narwhal Router. gas: exactIn ETH, one trade, one hop 1`] = `
 Object {
   "calldataByteLength": 644,
-<<<<<<< HEAD
-  "gasUsed": 116862,
-=======
-  "gasUsed": 116892,
->>>>>>> 485cfc94
+  "gasUsed": 116849,
 }
 `;
 
 exports[`Uniswap V2 and V3 Tests: Trade on UniswapV2 with Narwhal Router. gas: exactIn, one trade, one hop 1`] = `
 Object {
   "calldataByteLength": 836,
-<<<<<<< HEAD
-  "gasUsed": 113311,
-=======
-  "gasUsed": 113281,
->>>>>>> 485cfc94
+  "gasUsed": 113286,
 }
 `;
 
 exports[`Uniswap V2 and V3 Tests: Trade on UniswapV2 with Narwhal Router. gas: exactIn, one trade, three hops 1`] = `
 Object {
   "calldataByteLength": 900,
-<<<<<<< HEAD
-  "gasUsed": 252760,
-=======
-  "gasUsed": 252730,
->>>>>>> 485cfc94
+  "gasUsed": 252735,
 }
 `;
 
 exports[`Uniswap V2 and V3 Tests: Trade on UniswapV2 with Narwhal Router. gas: exactIn, one trade, two hops 1`] = `
 Object {
   "calldataByteLength": 868,
-<<<<<<< HEAD
-  "gasUsed": 184719,
-=======
-  "gasUsed": 184689,
->>>>>>> 485cfc94
+  "gasUsed": 184694,
 }
 `;
 
 exports[`Uniswap V2 and V3 Tests: Trade on UniswapV2 with Narwhal Router. gas: exactOut ETH, one trade, one hop 1`] = `
 Object {
   "calldataByteLength": 932,
-<<<<<<< HEAD
-  "gasUsed": 139622,
-=======
-  "gasUsed": 139665,
->>>>>>> 485cfc94
+  "gasUsed": 139605,
 }
 `;
 
 exports[`Uniswap V2 and V3 Tests: Trade on UniswapV2 with Narwhal Router. gas: exactOut, one trade, one hop 1`] = `
 Object {
   "calldataByteLength": 644,
-<<<<<<< HEAD
-  "gasUsed": 109855,
-=======
-  "gasUsed": 109826,
->>>>>>> 485cfc94
+  "gasUsed": 109846,
 }
 `;
 
 exports[`Uniswap V2 and V3 Tests: Trade on UniswapV2 with Narwhal Router. gas: exactOut, one trade, three hops 1`] = `
 Object {
   "calldataByteLength": 708,
-<<<<<<< HEAD
-  "gasUsed": 255059,
-=======
-  "gasUsed": 255030,
->>>>>>> 485cfc94
+  "gasUsed": 255050,
 }
 `;
 
 exports[`Uniswap V2 and V3 Tests: Trade on UniswapV2 with Narwhal Router. gas: exactOut, one trade, two hops 1`] = `
 Object {
   "calldataByteLength": 676,
-<<<<<<< HEAD
-  "gasUsed": 184173,
-=======
-  "gasUsed": 184144,
->>>>>>> 485cfc94
+  "gasUsed": 184164,
 }
 `;
 
@@ -173,66 +129,42 @@
 exports[`Uniswap V2 and V3 Tests: Trade on UniswapV3 with Narwhal Router. gas: exactIn, one trade, one hop 1`] = `
 Object {
   "calldataByteLength": 644,
-<<<<<<< HEAD
-  "gasUsed": 106514,
-=======
-  "gasUsed": 106485,
->>>>>>> 485cfc94
+  "gasUsed": 106505,
 }
 `;
 
 exports[`Uniswap V2 and V3 Tests: Trade on UniswapV3 with Narwhal Router. gas: exactIn, one trade, three hops 1`] = `
 Object {
   "calldataByteLength": 676,
-<<<<<<< HEAD
-  "gasUsed": 260204,
-=======
-  "gasUsed": 260175,
->>>>>>> 485cfc94
+  "gasUsed": 260195,
 }
 `;
 
 exports[`Uniswap V2 and V3 Tests: Trade on UniswapV3 with Narwhal Router. gas: exactIn, one trade, two hops 1`] = `
 Object {
   "calldataByteLength": 676,
-<<<<<<< HEAD
-  "gasUsed": 182395,
-=======
-  "gasUsed": 182366,
->>>>>>> 485cfc94
+  "gasUsed": 182386,
 }
 `;
 
 exports[`Uniswap V2 and V3 Tests: Trade on UniswapV3 with Narwhal Router. gas: exactOut, one trade, one hop 1`] = `
 Object {
   "calldataByteLength": 644,
-<<<<<<< HEAD
-  "gasUsed": 116585,
-=======
-  "gasUsed": 116556,
->>>>>>> 485cfc94
+  "gasUsed": 116576,
 }
 `;
 
 exports[`Uniswap V2 and V3 Tests: Trade on UniswapV3 with Narwhal Router. gas: exactOut, one trade, three hops 1`] = `
 Object {
   "calldataByteLength": 676,
-<<<<<<< HEAD
-  "gasUsed": 421018,
-=======
-  "gasUsed": 420989,
->>>>>>> 485cfc94
+  "gasUsed": 421009,
 }
 `;
 
 exports[`Uniswap V2 and V3 Tests: Trade on UniswapV3 with Narwhal Router. gas: exactOut, one trade, two hops 1`] = `
 Object {
   "calldataByteLength": 676,
-<<<<<<< HEAD
-  "gasUsed": 313789,
-=======
-  "gasUsed": 313760,
->>>>>>> 485cfc94
+  "gasUsed": 313780,
 }
 `;
 
