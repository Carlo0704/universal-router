// Jest Snapshot v1, https://goo.gl/fbAQLP

exports[`Uniswap V2 and V3 Tests: Mixing V2 and V3 with Narwhal Router. gas: V2, then V3 1`] = `
Object {
  "calldataByteLength": 1188,
<<<<<<< HEAD
  "gasUsed": 208012,
=======
  "gasUsed": 208508,
}
`;

exports[`Uniswap V2 and V3 Tests: Mixing V2 and V3 with Narwhal Router. gas: V2, then V3 using output instead of contract balance 1`] = `
Object {
  "calldataByteLength": 1188,
  "gasUsed": 206798,
>>>>>>> c8141355
}
`;

exports[`Uniswap V2 and V3 Tests: Mixing V2 and V3 with Narwhal Router. gas: V3, then V2 1`] = `
Object {
  "calldataByteLength": 996,
<<<<<<< HEAD
  "gasUsed": 194689,
=======
  "gasUsed": 195035,
>>>>>>> c8141355
}
`;

exports[`Uniswap V2 and V3 Tests: Mixing V2 and V3 with Narwhal Router. gas: split V2 and V3, one hop 1`] = `
Object {
  "calldataByteLength": 1188,
<<<<<<< HEAD
  "gasUsed": 311410,
=======
  "gasUsed": 311906,
>>>>>>> c8141355
}
`;

exports[`Uniswap V2 and V3 Tests: Mixing V2 and V3 with Router02. gas: V2, then V3 1`] = `
Object {
  "calldataByteLength": 772,
  "gasUsed": 214826,
}
`;

exports[`Uniswap V2 and V3 Tests: Mixing V2 and V3 with Router02. gas: V3, then V2 1`] = `
Object {
  "calldataByteLength": 772,
  "gasUsed": 218356,
}
`;

exports[`Uniswap V2 and V3 Tests: Trade on UniswapV2 with Narwhal Router. gas: exactIn ETH, one trade, one hop 1`] = `
Object {
  "calldataByteLength": 644,
<<<<<<< HEAD
  "gasUsed": 116853,
=======
  "gasUsed": 117223,
>>>>>>> c8141355
}
`;

exports[`Uniswap V2 and V3 Tests: Trade on UniswapV2 with Narwhal Router. gas: exactIn, one trade, one hop 1`] = `
Object {
  "calldataByteLength": 836,
<<<<<<< HEAD
  "gasUsed": 113324,
=======
  "gasUsed": 113648,
>>>>>>> c8141355
}
`;

exports[`Uniswap V2 and V3 Tests: Trade on UniswapV2 with Narwhal Router. gas: exactIn, one trade, three hops 1`] = `
Object {
  "calldataByteLength": 900,
<<<<<<< HEAD
  "gasUsed": 252773,
=======
  "gasUsed": 253143,
>>>>>>> c8141355
}
`;

exports[`Uniswap V2 and V3 Tests: Trade on UniswapV2 with Narwhal Router. gas: exactIn, one trade, two hops 1`] = `
Object {
  "calldataByteLength": 868,
<<<<<<< HEAD
  "gasUsed": 184732,
=======
  "gasUsed": 185079,
>>>>>>> c8141355
}
`;

exports[`Uniswap V2 and V3 Tests: Trade on UniswapV2 with Narwhal Router. gas: exactOut ETH, one trade, one hop 1`] = `
Object {
  "calldataByteLength": 932,
<<<<<<< HEAD
  "gasUsed": 139588,
=======
  "gasUsed": 140154,
>>>>>>> c8141355
}
`;

exports[`Uniswap V2 and V3 Tests: Trade on UniswapV2 with Narwhal Router. gas: exactOut, one trade, one hop 1`] = `
Object {
  "calldataByteLength": 644,
<<<<<<< HEAD
  "gasUsed": 109835,
=======
  "gasUsed": 110009,
>>>>>>> c8141355
}
`;

exports[`Uniswap V2 and V3 Tests: Trade on UniswapV2 with Narwhal Router. gas: exactOut, one trade, three hops 1`] = `
Object {
  "calldataByteLength": 708,
<<<<<<< HEAD
  "gasUsed": 255039,
=======
  "gasUsed": 255259,
>>>>>>> c8141355
}
`;

exports[`Uniswap V2 and V3 Tests: Trade on UniswapV2 with Narwhal Router. gas: exactOut, one trade, two hops 1`] = `
Object {
  "calldataByteLength": 676,
<<<<<<< HEAD
  "gasUsed": 184153,
=======
  "gasUsed": 184350,
>>>>>>> c8141355
}
`;

exports[`Uniswap V2 and V3 Tests: Trade on UniswapV2 with Router02. gas: exactIn ETH, one trade, one hop 1`] = `
Object {
  "calldataByteLength": 420,
  "gasUsed": 124889,
}
`;

exports[`Uniswap V2 and V3 Tests: Trade on UniswapV2 with Router02. gas: exactIn, one trade, one hop 1`] = `
Object {
  "calldataByteLength": 420,
  "gasUsed": 121407,
}
`;

exports[`Uniswap V2 and V3 Tests: Trade on UniswapV2 with Router02. gas: exactIn, one trade, two hops 1`] = `
Object {
  "calldataByteLength": 452,
  "gasUsed": 193278,
}
`;

exports[`Uniswap V2 and V3 Tests: Trade on UniswapV2 with Router02. gas: exactOut ETH, one trade, one hop 1`] = `
Object {
  "calldataByteLength": 580,
  "gasUsed": 122933,
}
`;

exports[`Uniswap V2 and V3 Tests: Trade on UniswapV2 with Router02. gas: exactOut, one trade, one hop 1`] = `
Object {
  "calldataByteLength": 420,
  "gasUsed": 122001,
}
`;

exports[`Uniswap V2 and V3 Tests: Trade on UniswapV3 with Narwhal Router. gas: exactIn, one trade, one hop 1`] = `
Object {
  "calldataByteLength": 644,
<<<<<<< HEAD
  "gasUsed": 106494,
=======
  "gasUsed": 106667,
>>>>>>> c8141355
}
`;

exports[`Uniswap V2 and V3 Tests: Trade on UniswapV3 with Narwhal Router. gas: exactIn, one trade, three hops 1`] = `
Object {
  "calldataByteLength": 676,
<<<<<<< HEAD
  "gasUsed": 260184,
=======
  "gasUsed": 260401,
>>>>>>> c8141355
}
`;

exports[`Uniswap V2 and V3 Tests: Trade on UniswapV3 with Narwhal Router. gas: exactIn, one trade, two hops 1`] = `
Object {
  "calldataByteLength": 676,
<<<<<<< HEAD
  "gasUsed": 182375,
=======
  "gasUsed": 182570,
>>>>>>> c8141355
}
`;

exports[`Uniswap V2 and V3 Tests: Trade on UniswapV3 with Narwhal Router. gas: exactOut, one trade, one hop 1`] = `
Object {
  "calldataByteLength": 644,
<<<<<<< HEAD
  "gasUsed": 116565,
=======
  "gasUsed": 116738,
>>>>>>> c8141355
}
`;

exports[`Uniswap V2 and V3 Tests: Trade on UniswapV3 with Narwhal Router. gas: exactOut, one trade, three hops 1`] = `
Object {
  "calldataByteLength": 676,
<<<<<<< HEAD
  "gasUsed": 420998,
=======
  "gasUsed": 421215,
>>>>>>> c8141355
}
`;

exports[`Uniswap V2 and V3 Tests: Trade on UniswapV3 with Narwhal Router. gas: exactOut, one trade, two hops 1`] = `
Object {
  "calldataByteLength": 676,
<<<<<<< HEAD
  "gasUsed": 313769,
=======
  "gasUsed": 313964,
>>>>>>> c8141355
}
`;

exports[`Uniswap V2 and V3 Tests: Trade on UniswapV3 with Router02. gas: exactIn, one trade, one hop 1`] = `
Object {
  "calldataByteLength": 420,
  "gasUsed": 104733,
}
`;

exports[`Uniswap V2 and V3 Tests: Trade on UniswapV3 with Router02. gas: exactIn, one trade, three hops 1`] = `
Object {
  "calldataByteLength": 484,
  "gasUsed": 284015,
}
`;

exports[`Uniswap V2 and V3 Tests: Trade on UniswapV3 with Router02. gas: exactIn, one trade, two hops 1`] = `
Object {
  "calldataByteLength": 484,
  "gasUsed": 196837,
}
`;

exports[`Uniswap V2 and V3 Tests: Trade on UniswapV3 with Router02. gas: exactOut, one trade, one hop 1`] = `
Object {
  "calldataByteLength": 420,
  "gasUsed": 114904,
}
`;

exports[`Uniswap V2 and V3 Tests: Trade on UniswapV3 with Router02. gas: exactOut, one trade, three hops 1`] = `
Object {
  "calldataByteLength": 484,
  "gasUsed": 423372,
}
`;

exports[`Uniswap V2 and V3 Tests: Trade on UniswapV3 with Router02. gas: exactOut, one trade, two hops 1`] = `
Object {
  "calldataByteLength": 484,
  "gasUsed": 313985,
}
`;<|MERGE_RESOLUTION|>--- conflicted
+++ resolved
@@ -3,9 +3,6 @@
 exports[`Uniswap V2 and V3 Tests: Mixing V2 and V3 with Narwhal Router. gas: V2, then V3 1`] = `
 Object {
   "calldataByteLength": 1188,
-<<<<<<< HEAD
-  "gasUsed": 208012,
-=======
   "gasUsed": 208508,
 }
 `;
@@ -14,29 +11,20 @@
 Object {
   "calldataByteLength": 1188,
   "gasUsed": 206798,
->>>>>>> c8141355
 }
 `;
 
 exports[`Uniswap V2 and V3 Tests: Mixing V2 and V3 with Narwhal Router. gas: V3, then V2 1`] = `
 Object {
   "calldataByteLength": 996,
-<<<<<<< HEAD
-  "gasUsed": 194689,
-=======
   "gasUsed": 195035,
->>>>>>> c8141355
 }
 `;
 
 exports[`Uniswap V2 and V3 Tests: Mixing V2 and V3 with Narwhal Router. gas: split V2 and V3, one hop 1`] = `
 Object {
   "calldataByteLength": 1188,
-<<<<<<< HEAD
-  "gasUsed": 311410,
-=======
   "gasUsed": 311906,
->>>>>>> c8141355
 }
 `;
 
@@ -57,88 +45,56 @@
 exports[`Uniswap V2 and V3 Tests: Trade on UniswapV2 with Narwhal Router. gas: exactIn ETH, one trade, one hop 1`] = `
 Object {
   "calldataByteLength": 644,
-<<<<<<< HEAD
-  "gasUsed": 116853,
-=======
   "gasUsed": 117223,
->>>>>>> c8141355
 }
 `;
 
 exports[`Uniswap V2 and V3 Tests: Trade on UniswapV2 with Narwhal Router. gas: exactIn, one trade, one hop 1`] = `
 Object {
   "calldataByteLength": 836,
-<<<<<<< HEAD
-  "gasUsed": 113324,
-=======
   "gasUsed": 113648,
->>>>>>> c8141355
 }
 `;
 
 exports[`Uniswap V2 and V3 Tests: Trade on UniswapV2 with Narwhal Router. gas: exactIn, one trade, three hops 1`] = `
 Object {
   "calldataByteLength": 900,
-<<<<<<< HEAD
-  "gasUsed": 252773,
-=======
   "gasUsed": 253143,
->>>>>>> c8141355
 }
 `;
 
 exports[`Uniswap V2 and V3 Tests: Trade on UniswapV2 with Narwhal Router. gas: exactIn, one trade, two hops 1`] = `
 Object {
   "calldataByteLength": 868,
-<<<<<<< HEAD
-  "gasUsed": 184732,
-=======
   "gasUsed": 185079,
->>>>>>> c8141355
 }
 `;
 
 exports[`Uniswap V2 and V3 Tests: Trade on UniswapV2 with Narwhal Router. gas: exactOut ETH, one trade, one hop 1`] = `
 Object {
   "calldataByteLength": 932,
-<<<<<<< HEAD
-  "gasUsed": 139588,
-=======
   "gasUsed": 140154,
->>>>>>> c8141355
 }
 `;
 
 exports[`Uniswap V2 and V3 Tests: Trade on UniswapV2 with Narwhal Router. gas: exactOut, one trade, one hop 1`] = `
 Object {
   "calldataByteLength": 644,
-<<<<<<< HEAD
-  "gasUsed": 109835,
-=======
   "gasUsed": 110009,
->>>>>>> c8141355
 }
 `;
 
 exports[`Uniswap V2 and V3 Tests: Trade on UniswapV2 with Narwhal Router. gas: exactOut, one trade, three hops 1`] = `
 Object {
   "calldataByteLength": 708,
-<<<<<<< HEAD
-  "gasUsed": 255039,
-=======
   "gasUsed": 255259,
->>>>>>> c8141355
 }
 `;
 
 exports[`Uniswap V2 and V3 Tests: Trade on UniswapV2 with Narwhal Router. gas: exactOut, one trade, two hops 1`] = `
 Object {
   "calldataByteLength": 676,
-<<<<<<< HEAD
-  "gasUsed": 184153,
-=======
   "gasUsed": 184350,
->>>>>>> c8141355
 }
 `;
 
@@ -180,66 +136,42 @@
 exports[`Uniswap V2 and V3 Tests: Trade on UniswapV3 with Narwhal Router. gas: exactIn, one trade, one hop 1`] = `
 Object {
   "calldataByteLength": 644,
-<<<<<<< HEAD
-  "gasUsed": 106494,
-=======
   "gasUsed": 106667,
->>>>>>> c8141355
 }
 `;
 
 exports[`Uniswap V2 and V3 Tests: Trade on UniswapV3 with Narwhal Router. gas: exactIn, one trade, three hops 1`] = `
 Object {
   "calldataByteLength": 676,
-<<<<<<< HEAD
-  "gasUsed": 260184,
-=======
   "gasUsed": 260401,
->>>>>>> c8141355
 }
 `;
 
 exports[`Uniswap V2 and V3 Tests: Trade on UniswapV3 with Narwhal Router. gas: exactIn, one trade, two hops 1`] = `
 Object {
   "calldataByteLength": 676,
-<<<<<<< HEAD
-  "gasUsed": 182375,
-=======
   "gasUsed": 182570,
->>>>>>> c8141355
 }
 `;
 
 exports[`Uniswap V2 and V3 Tests: Trade on UniswapV3 with Narwhal Router. gas: exactOut, one trade, one hop 1`] = `
 Object {
   "calldataByteLength": 644,
-<<<<<<< HEAD
-  "gasUsed": 116565,
-=======
   "gasUsed": 116738,
->>>>>>> c8141355
 }
 `;
 
 exports[`Uniswap V2 and V3 Tests: Trade on UniswapV3 with Narwhal Router. gas: exactOut, one trade, three hops 1`] = `
 Object {
   "calldataByteLength": 676,
-<<<<<<< HEAD
-  "gasUsed": 420998,
-=======
   "gasUsed": 421215,
->>>>>>> c8141355
 }
 `;
 
 exports[`Uniswap V2 and V3 Tests: Trade on UniswapV3 with Narwhal Router. gas: exactOut, one trade, two hops 1`] = `
 Object {
   "calldataByteLength": 676,
-<<<<<<< HEAD
-  "gasUsed": 313769,
-=======
   "gasUsed": 313964,
->>>>>>> c8141355
 }
 `;
 
