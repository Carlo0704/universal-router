--- conflicted
+++ resolved
@@ -1,7 +1,3 @@
 // Jest Snapshot v1, https://goo.gl/fbAQLP
 
-<<<<<<< HEAD
-exports[`Router bytecode size 1`] = `9328`;
-=======
-exports[`Router bytecode size 1`] = `9156`;
->>>>>>> 485cfc94
+exports[`Router bytecode size 1`] = `9156`;