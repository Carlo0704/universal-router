--- conflicted
+++ resolved
@@ -1,7 +1,3 @@
 // Jest Snapshot v1, https://goo.gl/fbAQLP
 
-<<<<<<< HEAD
-exports[`Router bytecode size 1`] = `9298`;
-=======
-exports[`Router bytecode size 1`] = `10058`;
->>>>>>> c8141355
+exports[`Router bytecode size 1`] = `10058`;