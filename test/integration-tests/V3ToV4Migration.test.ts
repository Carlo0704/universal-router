--- conflicted
+++ resolved
@@ -970,10 +970,9 @@
   describe('V4 Commands', () => {
     beforeEach(async () => {
       // initialize new pool on v4
-<<<<<<< HEAD
       const initializePoolParams = {
         key: USDC_WETH.poolKey,
-        sqrtPriceX96: USDC_WETH.price
+        sqrtPriceX96: USDC_WETH.price,
       }
 
       const initializePoolCall = encodeInitializePool(initializePoolParams)
@@ -981,9 +980,6 @@
       planner.addCommand(CommandType.V4_INITIALIZE_POOL, [initializePoolCall])
       await executeRouter(planner, bob, router, wethContract, daiContract, usdcContract)
       planner = new RoutePlanner()
-=======
-      await v4PositionManager.connect(bob).initializePool(USDC_WETH.poolKey, USDC_WETH.price)
->>>>>>> 1889511d
     })
 
     it('mint v4 succeeds', async () => {
@@ -1008,7 +1004,6 @@
       v4Planner.addAction(Actions.SWEEP, [WETH.address, bob.address])
 
       const calldata = encodeModifyLiquidities({ unlockData: v4Planner.finalize(), deadline: MAX_UINT })
-      console.log(calldata)
 
       planner.addCommand(CommandType.V4_POSITION_MANAGER_CALL, [calldata])
 
@@ -1302,11 +1297,7 @@
           tickSpacing: 10,
           hooks: '0x0000000000000000000000000000000000000000',
         },
-<<<<<<< HEAD
-        '79228162514264337593543950336',
-=======
         '79228162514264337593543950336'
->>>>>>> 1889511d
       )
 
       await v4PositionManager.connect(bob).initializePool(ETH_USDC.poolKey, ETH_USDC.price)
