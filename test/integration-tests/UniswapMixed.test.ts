--- conflicted
+++ resolved
@@ -4,7 +4,7 @@
 import { BigNumber } from 'ethers'
 import { IPermit2, PoolManager, PositionManager, UniversalRouter } from '../../typechain'
 import { abi as TOKEN_ABI } from '../../artifacts/solmate/src/tokens/ERC20.sol/ERC20.json'
-import { resetFork, WETH, DAI, USDC, USDT, PERMIT2 } from './shared/mainnetForkHelpers'
+import { resetFork, WETH, DAI, USDC, USDT, PERMIT2, USD_ETH_PRICE } from './shared/mainnetForkHelpers'
 import {
   ADDRESS_THIS,
   ALICE_ADDRESS,
@@ -50,12 +50,6 @@
   let v4Planner: V4Planner
   let v4PoolManager: PoolManager
   let v4PositionManager: PositionManager
-<<<<<<< HEAD
-=======
-
-  // current market ETH price at block
-  const USD_ETH_PRICE = 3820
->>>>>>> 11809517
 
   beforeEach(async () => {
     await resetFork()
@@ -110,11 +104,7 @@
     await addLiquidityToV4Pool(v4PositionManager, ETH_USDC, expandTo18DecimalsBN(0.1).toString(), bob)
   })
 
-  describe.only('Interleaving routes', () => {
-    // current market ETH price at block
-    const USD_ETH_PRICE = 3820
-    const ONE_PERCENT = 38
-
+  describe('Interleaving routes', () => {
     it('V3, then V2', async () => {
       const v3Tokens = [DAI.address, USDC.address]
       const v2Tokens = [USDC.address, WETH.address]
@@ -183,7 +173,7 @@
       const v3Tokens = [DAI.address, USDC.address]
       const v3AmountIn: BigNumber = expandTo18DecimalsBN(1234)
       const v3AmountOutMin = 0
-      const v4AmountOutMin = expandTo18DecimalsBN(1234 / (USD_ETH_PRICE + ONE_PERCENT))
+      const v4AmountOutMin = expandTo18DecimalsBN(1234 / (USD_ETH_PRICE * 1.01))
 
       planner.addCommand(CommandType.V3_SWAP_EXACT_IN, [
         ADDRESS_THIS, // the router is the recipient of the v3 trade
@@ -228,7 +218,7 @@
       const v2Tokens = [DAI.address, USDC.address]
       const v2AmountIn: BigNumber = expandTo18DecimalsBN(1234)
       const v2AmountOutMin = 0
-      const v4AmountOutMin = expandTo18DecimalsBN(1234 / (USD_ETH_PRICE + ONE_PERCENT))
+      const v4AmountOutMin = expandTo18DecimalsBN(1234 / (USD_ETH_PRICE * 1.01))
 
       planner.addCommand(CommandType.V2_SWAP_EXACT_IN, [
         ADDRESS_THIS, // the router is the recipient of the v3 trade
@@ -273,7 +263,7 @@
       const v4AmountIn: BigNumber = expandTo18DecimalsBN(1234)
       const v4AmountOutMin = 0
       const v3Tokens = [USDC.address, WETH.address]
-      const v3AmountOutMin = expandTo18DecimalsBN(1234 / (USD_ETH_PRICE + ONE_PERCENT))
+      const v3AmountOutMin = expandTo18DecimalsBN(1234 / (USD_ETH_PRICE * 1.01))
 
       v4Planner.addAction(Actions.SWAP_EXACT_IN_SINGLE, [
         {
@@ -313,7 +303,7 @@
       const v4AmountIn: BigNumber = expandTo18DecimalsBN(1.2)
       const v4AmountOutMin = 0
       const v3Tokens = [USDC.address, DAI.address]
-      const v3AmountOutMin = expandTo18DecimalsBN(1.2 * USD_ETH_PRICE - ONE_PERCENT)
+      const v3AmountOutMin = expandTo18DecimalsBN(1.2 * USD_ETH_PRICE * 0.99)
 
       v4Planner.addAction(Actions.SWAP_EXACT_IN_SINGLE, [
         {
@@ -352,7 +342,7 @@
       const v4AmountIn: BigNumber = expandTo18DecimalsBN(1.2)
       const v4AmountOutMin = 0
       const v3Tokens = [USDC.address, DAI.address]
-      const v3AmountOutMin = expandTo18DecimalsBN(1.2 * USD_ETH_PRICE - ONE_PERCENT)
+      const v3AmountOutMin = expandTo18DecimalsBN(1.2 * USD_ETH_PRICE * 0.99)
 
       // wrap ETH into WETH
       planner.addCommand(CommandType.WRAP_ETH, [ADDRESS_THIS, v4AmountIn])
@@ -395,7 +385,7 @@
       const v4AmountIn: BigNumber = expandTo18DecimalsBN(1234)
       const v4AmountOutMin = 0
       const v2Tokens = [USDC.address, WETH.address]
-      const v2AmountOutMin = expandTo18DecimalsBN(1234 / (USD_ETH_PRICE + ONE_PERCENT))
+      const v2AmountOutMin = expandTo18DecimalsBN(1234 / (USD_ETH_PRICE * 1.01))
 
       v4Planner.addAction(Actions.SWAP_EXACT_IN_SINGLE, [
         {
