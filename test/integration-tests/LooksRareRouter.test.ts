import { RouterPlanner, LooksRareCommand721, LooksRareCommand1155 } from '@uniswap/narwhal-sdk'
import { Router, ERC721, ERC1155 } from '../../typechain'
import LOOKS_RARE_ABI from './shared/abis/LooksRare.json'
import { resetFork, COVEN_721, TWERKY_1155 } from './shared/mainnetForkHelpers'
import {
  ALICE_ADDRESS,
  COVEN_ADDRESS,
  TWERKY_ADDRESS,
  DEADLINE,
  V2_FACTORY_MAINNET,
  V3_FACTORY_MAINNET,
  V2_INIT_CODE_HASH_MAINNET,
  V3_INIT_CODE_HASH_MAINNET,
} from './shared/constants'
import snapshotGasCost from '@uniswap/snapshot-gas-cost'
import { SignerWithAddress } from '@nomiclabs/hardhat-ethers/signers'
import hre from 'hardhat'
import { expect } from 'chai'
const { ethers } = hre
import { BigNumber } from 'ethers'
import fs from 'fs'

const looksRareOrders = JSON.parse(
  fs.readFileSync('test/integration-tests/shared/orders/LooksRare.json', { encoding: 'utf8' })
)
const looksRareInterface = new ethers.utils.Interface(LOOKS_RARE_ABI)

const ERC_721_ORDER_INDEX = 0
const ERC_1155_ORDER_INDEX = 2

type APIOrder = Omit<MakerOrder, 'collection' | 'currency'> & {
  collectionAddress: string
  currencyAddress: string
}

type MakerOrder = {
  collection: string
  tokenId: BigNumber
  isOrderAsk: true
  signer: string
  strategy: string
  currency: string
  amount: BigNumber
  price: BigNumber
  minPercentageToAsk: BigNumber
  nonce: BigNumber
  startTime: BigNumber
  endTime: BigNumber
  v: BigNumber
  r: string
  s: string
  params: string
}

type TakerOrder = {
  minPercentageToAsk: BigNumber
  price: BigNumber
  taker: string
  tokenId: BigNumber
  isOrderAsk: boolean
  params: string
}

function createLooksRareOrders(
  apiOrder: APIOrder,
  taker: string
): { makerOrder: MakerOrder; takerOrder: TakerOrder; value: BigNumber } {
  const collection = apiOrder.collectionAddress
  const currency = apiOrder.currencyAddress
  if (apiOrder.params == '') apiOrder.params = '0x'

  const makerOrder = { ...apiOrder, collection, currency }

  const takerOrder = {
    minPercentageToAsk: apiOrder.minPercentageToAsk,
    price: apiOrder.price,
    taker,
    tokenId: apiOrder.tokenId,
    isOrderAsk: false,
    params: apiOrder.params,
  }

  const value = BigNumber.from(apiOrder.price)

  return { makerOrder, takerOrder, value }
}

describe('LooksRare', () => {
  let alice: SignerWithAddress
  let router: Router
  let value: BigNumber
  let planner: RouterPlanner
  let covenContract: ERC721
  let twerkyContract: ERC1155

  beforeEach(async () => {
    await resetFork()
<<<<<<< HEAD
=======
    covenContract = COVEN_721.connect(alice)
    twerkyContract = TWERKY_1155.connect(alice)
>>>>>>> c8141355

    alice = await ethers.getSigner(ALICE_ADDRESS)
    covenContract = COVEN_NFT.connect(alice)

    const routerFactory = await ethers.getContractFactory('Router')
    router = (
      await routerFactory.deploy(
        ethers.constants.AddressZero,
        V2_FACTORY_MAINNET,
        V3_FACTORY_MAINNET,
        V2_INIT_CODE_HASH_MAINNET,
        V3_INIT_CODE_HASH_MAINNET
      )
    ).connect(alice) as Router
    planner = new RouterPlanner()
  })

  describe('ERC-721 Purchase', () => {
    let takerOrder: TakerOrder
    let makerOrder: MakerOrder
    let tokenId: BigNumber

    beforeEach(async () => {
      ;({ makerOrder, takerOrder, value } = createLooksRareOrders(looksRareOrders[ERC_721_ORDER_INDEX], router.address))
      tokenId = makerOrder.tokenId
    })

    it('Buys a Coven', async () => {
      const calldata = looksRareInterface.encodeFunctionData('matchAskWithTakerBidUsingETHAndWETH', [
        takerOrder,
        makerOrder,
      ])

      planner.add(LooksRareCommand721(value, calldata, ALICE_ADDRESS, COVEN_ADDRESS, tokenId))
      const { commands, state } = planner.plan()
      await router.execute(DEADLINE, commands, state, { value: value })

      await expect((await covenContract.connect(alice).ownerOf(tokenId)).toLowerCase()).to.eq(ALICE_ADDRESS)
    })

    it('gas: buy 1 ERC-721 on looks rare', async () => {
      const calldata = looksRareInterface.encodeFunctionData('matchAskWithTakerBidUsingETHAndWETH', [
        takerOrder,
        makerOrder,
      ])

      planner.add(LooksRareCommand721(value.toString(), calldata, ALICE_ADDRESS, COVEN_ADDRESS, tokenId))
      const { commands, state } = planner.plan()

      await snapshotGasCost(router.execute(DEADLINE, commands, state, { value }))
    })
  })

  describe('ERC-1155 Purchase', () => {
    let takerOrder: TakerOrder
    let makerOrder: MakerOrder
    let tokenId: BigNumber
    let value: BigNumber
    let commands: string
    let state: string[]

    beforeEach(async () => {
      ;({ makerOrder, takerOrder, value } = createLooksRareOrders(
        looksRareOrders[ERC_1155_ORDER_INDEX],
        router.address
      ))
      tokenId = makerOrder.tokenId
      const calldata = looksRareInterface.encodeFunctionData('matchAskWithTakerBidUsingETHAndWETH', [
        takerOrder,
        makerOrder,
      ])
      planner.add(LooksRareCommand1155(value, calldata, ALICE_ADDRESS, TWERKY_ADDRESS, tokenId, 1))
      ;({ commands, state } = planner.plan())
    })

    it('Buys a Twerky', async () => {
      await expect(await twerkyContract.balanceOf(alice.address, tokenId)).to.eq(0)
      await router.execute(DEADLINE, commands, state, { value: value })
      await expect(await twerkyContract.balanceOf(alice.address, tokenId)).to.eq(1)
    })

    it('gas: buy 1 ERC-1155 on looks rare', async () => {
      await snapshotGasCost(router.execute(DEADLINE, commands, state, { value }))
    })
  })
})<|MERGE_RESOLUTION|>--- conflicted
+++ resolved
@@ -95,14 +95,10 @@
 
   beforeEach(async () => {
     await resetFork()
-<<<<<<< HEAD
-=======
+    alice = await ethers.getSigner(ALICE_ADDRESS)
+
     covenContract = COVEN_721.connect(alice)
     twerkyContract = TWERKY_1155.connect(alice)
->>>>>>> c8141355
-
-    alice = await ethers.getSigner(ALICE_ADDRESS)
-    covenContract = COVEN_NFT.connect(alice)
 
     const routerFactory = await ethers.getContractFactory('Router')
     router = (
