// Jest Snapshot v1, https://goo.gl/fbAQLP

<<<<<<< HEAD
exports[`Router Gas Tests gas: bytecode size 1`] = `16320`;
=======
exports[`Router Gas Tests gas: bytecode size 1`] = `16758`;
>>>>>>> 29193d9c

exports[`Router Gas Tests trading for NFTs gas: ERC20 --> ETH --> Seaport NFT 1`] = `
Object {
  "calldataByteLength": 2500,
<<<<<<< HEAD
  "gasUsed": 302332,
=======
  "gasUsed": 302510,
>>>>>>> 29193d9c
}
`;

exports[`Router Gas Tests trading for NFTs gas: ETH --> Seaport NFT 1`] = `
Object {
  "calldataByteLength": 2052,
  "gasUsed": 200314,
}
`;<|MERGE_RESOLUTION|>--- conflicted
+++ resolved
@@ -1,19 +1,11 @@
 // Jest Snapshot v1, https://goo.gl/fbAQLP
 
-<<<<<<< HEAD
-exports[`Router Gas Tests gas: bytecode size 1`] = `16320`;
-=======
-exports[`Router Gas Tests gas: bytecode size 1`] = `16758`;
->>>>>>> 29193d9c
+exports[`Router Gas Tests gas: bytecode size 1`] = `16582`;
 
 exports[`Router Gas Tests trading for NFTs gas: ERC20 --> ETH --> Seaport NFT 1`] = `
 Object {
   "calldataByteLength": 2500,
-<<<<<<< HEAD
-  "gasUsed": 302332,
-=======
-  "gasUsed": 302510,
->>>>>>> 29193d9c
+  "gasUsed": 302524,
 }
 `;
 
