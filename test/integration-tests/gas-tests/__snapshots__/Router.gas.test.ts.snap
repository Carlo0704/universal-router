// Jest Snapshot v1, https://goo.gl/fbAQLP

<<<<<<< HEAD
exports[`Router Gas Tests gas: bytecode size 1`] = `16582`;
=======
exports[`Router Gas Tests gas: bytecode size 1`] = `16671`;
>>>>>>> 7902cadd

exports[`Router Gas Tests trading for NFTs gas: ERC20 --> ETH --> Seaport NFT 1`] = `
Object {
  "calldataByteLength": 2500,
  "gasUsed": 302524,
}
`;

exports[`Router Gas Tests trading for NFTs gas: ETH --> Seaport NFT 1`] = `
Object {
  "calldataByteLength": 2052,
  "gasUsed": 200314,
}
`;<|MERGE_RESOLUTION|>--- conflicted
+++ resolved
@@ -1,10 +1,6 @@
 // Jest Snapshot v1, https://goo.gl/fbAQLP
 
-<<<<<<< HEAD
-exports[`Router Gas Tests gas: bytecode size 1`] = `16582`;
-=======
-exports[`Router Gas Tests gas: bytecode size 1`] = `16671`;
->>>>>>> 7902cadd
+exports[`Router Gas Tests gas: bytecode size 1`] = `16249`;
 
 exports[`Router Gas Tests trading for NFTs gas: ERC20 --> ETH --> Seaport NFT 1`] = `
 Object {
