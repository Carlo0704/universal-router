--- conflicted
+++ resolved
@@ -3,66 +3,42 @@
 exports[`Uniswap Gas Tests Mixing V2 and V3 with Universal Router. Batch reverts gas: 2 sub-plans, both fail but the transaction succeeds 1`] = `
 Object {
   "calldataByteLength": 1764,
-<<<<<<< HEAD
-  "gasUsed": 271634,
-=======
-  "gasUsed": 271807,
->>>>>>> 8104d660
+  "gasUsed": 271359,
 }
 `;
 
 exports[`Uniswap Gas Tests Mixing V2 and V3 with Universal Router. Batch reverts gas: 2 sub-plans, neither fails 1`] = `
 Object {
   "calldataByteLength": 1764,
-<<<<<<< HEAD
-  "gasUsed": 247368,
-=======
-  "gasUsed": 247534,
->>>>>>> 8104d660
+  "gasUsed": 247093,
 }
 `;
 
 exports[`Uniswap Gas Tests Mixing V2 and V3 with Universal Router. Batch reverts gas: 2 sub-plans, second sub plan fails 1`] = `
 Object {
   "calldataByteLength": 1764,
-<<<<<<< HEAD
-  "gasUsed": 247368,
-=======
-  "gasUsed": 247534,
->>>>>>> 8104d660
+  "gasUsed": 247093,
 }
 `;
 
 exports[`Uniswap Gas Tests Mixing V2 and V3 with Universal Router. Batch reverts gas: 2 sub-plans, the first fails 1`] = `
 Object {
   "calldataByteLength": 1764,
-<<<<<<< HEAD
-  "gasUsed": 271634,
-=======
-  "gasUsed": 271807,
->>>>>>> 8104d660
+  "gasUsed": 271359,
 }
 `;
 
 exports[`Uniswap Gas Tests Mixing V2 and V3 with Universal Router. Interleaving routes gas: V2, then V3 1`] = `
 Object {
   "calldataByteLength": 836,
-<<<<<<< HEAD
-  "gasUsed": 191803,
-=======
-  "gasUsed": 191688,
->>>>>>> 8104d660
+  "gasUsed": 191528,
 }
 `;
 
 exports[`Uniswap Gas Tests Mixing V2 and V3 with Universal Router. Interleaving routes gas: V3, then V2 1`] = `
 Object {
   "calldataByteLength": 836,
-<<<<<<< HEAD
-  "gasUsed": 215608,
-=======
-  "gasUsed": 179278,
->>>>>>> 8104d660
+  "gasUsed": 179118,
 }
 `;
 
@@ -125,11 +101,7 @@
 exports[`Uniswap Gas Tests Mixing V2 and V3 with Universal Router. Split routes gas: ETH --> ERC20 split V2 and V3, one hop 1`] = `
 Object {
   "calldataByteLength": 1124,
-<<<<<<< HEAD
-  "gasUsed": 202358,
-=======
-  "gasUsed": 193920,
->>>>>>> 8104d660
+  "gasUsed": 193725,
 }
 `;
 
@@ -318,22 +290,14 @@
 exports[`Uniswap Gas Tests Trade on UniswapV3 with Universal Router. ERC20 --> ERC20 gas: exactIn, one trade, three hops 1`] = `
 Object {
   "calldataByteLength": 548,
-<<<<<<< HEAD
-  "gasUsed": 262644,
-=======
-  "gasUsed": 256320,
->>>>>>> 8104d660
+  "gasUsed": 256009,
 }
 `;
 
 exports[`Uniswap Gas Tests Trade on UniswapV3 with Universal Router. ERC20 --> ERC20 gas: exactIn, one trade, two hops 1`] = `
 Object {
   "calldataByteLength": 548,
-<<<<<<< HEAD
-  "gasUsed": 179197,
-=======
-  "gasUsed": 179426,
->>>>>>> 8104d660
+  "gasUsed": 179203,
 }
 `;
 
@@ -347,22 +311,14 @@
 exports[`Uniswap Gas Tests Trade on UniswapV3 with Universal Router. ERC20 --> ERC20 gas: exactOut, one trade, three hops 1`] = `
 Object {
   "calldataByteLength": 548,
-<<<<<<< HEAD
-  "gasUsed": 253086,
-=======
-  "gasUsed": 253478,
->>>>>>> 8104d660
+  "gasUsed": 253167,
 }
 `;
 
 exports[`Uniswap Gas Tests Trade on UniswapV3 with Universal Router. ERC20 --> ERC20 gas: exactOut, one trade, two hops 1`] = `
 Object {
   "calldataByteLength": 548,
-<<<<<<< HEAD
-  "gasUsed": 176872,
-=======
-  "gasUsed": 177088,
->>>>>>> 8104d660
+  "gasUsed": 176865,
 }
 `;
 
