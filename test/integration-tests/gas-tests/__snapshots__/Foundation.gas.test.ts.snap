--- conflicted
+++ resolved
@@ -3,10 +3,6 @@
 exports[`Foundation Gas Tests Buy a mental worlds NFT from Foundation gas: token id 32 of mental worlds 1`] = `
 Object {
   "calldataByteLength": 612,
-<<<<<<< HEAD
-  "gasUsed": 179768,
-=======
-  "gasUsed": 179785,
->>>>>>> 29193d9c
+  "gasUsed": 179809,
 }
 `;