// Jest Snapshot v1, https://goo.gl/fbAQLP

<<<<<<< HEAD
exports[`UniversalRouter Gas Tests gas: bytecode size 1`] = `13736`;
=======
exports[`UniversalRouter Gas Tests gas: bytecode size 1`] = `14542`;
>>>>>>> 297efe56
<|MERGE_RESOLUTION|>--- conflicted
+++ resolved
@@ -1,7 +1,3 @@
 // Jest Snapshot v1, https://goo.gl/fbAQLP
 
-<<<<<<< HEAD
-exports[`UniversalRouter Gas Tests gas: bytecode size 1`] = `13736`;
-=======
-exports[`UniversalRouter Gas Tests gas: bytecode size 1`] = `14542`;
->>>>>>> 297efe56
+exports[`UniversalRouter Gas Tests gas: bytecode size 1`] = `13923`;