--- conflicted
+++ resolved
@@ -1,7 +1,3 @@
 // Jest Snapshot v1, https://goo.gl/fbAQLP
 
-<<<<<<< HEAD
-exports[`UniversalRouter Gas Tests gas: bytecode size 1`] = `19129`;
-=======
-exports[`UniversalRouter Gas Tests gas: bytecode size 1`] = `19706`;
->>>>>>> 419b9e64
+exports[`UniversalRouter Gas Tests gas: bytecode size 1`] = `19662`;