--- conflicted
+++ resolved
@@ -7,62 +7,32 @@
 }
 `;
 
-<<<<<<< HEAD
-exports[`Uniswap UX Tests gas: Comparisons Casual Swapper - 3 swaps Permit2 Max Approval Swap 1`] = `1103919`;
+exports[`Uniswap UX Tests gas: Comparisons Casual Swapper - 3 swaps Permit2 Max Approval Swap 1`] = `1104139`;
 
-exports[`Uniswap UX Tests gas: Comparisons Casual Swapper - 3 swaps Permit2 Sign Per Swap 1`] = `1138221`;
+exports[`Uniswap UX Tests gas: Comparisons Casual Swapper - 3 swaps Permit2 Sign Per Swap 1`] = `1138441`;
 
 exports[`Uniswap UX Tests gas: Comparisons Casual Swapper - 3 swaps SwapRouter02 1`] = `1124979`;
 
-exports[`Uniswap UX Tests gas: Comparisons Frequent Swapper - 10 swaps Permit2 Max Approval Swap 1`] = `3080584`;
+exports[`Uniswap UX Tests gas: Comparisons Frequent Swapper - 10 swaps Permit2 Max Approval Swap 1`] = `3081244`;
 
-exports[`Uniswap UX Tests gas: Comparisons Frequent Swapper - 10 swaps Permit2 Sign Per Swap 1`] = `3233639`;
+exports[`Uniswap UX Tests gas: Comparisons Frequent Swapper - 10 swaps Permit2 Sign Per Swap 1`] = `3234299`;
 
 exports[`Uniswap UX Tests gas: Comparisons Frequent Swapper - 10 swaps SwapRouter02 1`] = `3195011`;
 
-exports[`Uniswap UX Tests gas: Comparisons Frequent Swapper across 3 swap router versions - 15 swaps across 3 versions Permit2 Max Approval Swap 1`] = `4102191`;
+exports[`Uniswap UX Tests gas: Comparisons Frequent Swapper across 3 swap router versions - 15 swaps across 3 versions Permit2 Max Approval Swap 1`] = `4103071`;
 
-exports[`Uniswap UX Tests gas: Comparisons Frequent Swapper across 3 swap router versions - 15 swaps across 3 versions Permit2 Sign Per Swap 1`] = `4305557`;
+exports[`Uniswap UX Tests gas: Comparisons Frequent Swapper across 3 swap router versions - 15 swaps across 3 versions Permit2 Sign Per Swap 1`] = `4306437`;
 
 exports[`Uniswap UX Tests gas: Comparisons Frequent Swapper across 3 swap router versions - 15 swaps across 3 versions SwapRouter02 1`] = `4282374`;
 
-exports[`Uniswap UX Tests gas: Comparisons One Time Swapper - Complex Swap Permit2 Max Approval Swap 1`] = `508612`;
+exports[`Uniswap UX Tests gas: Comparisons One Time Swapper - Complex Swap Permit2 Max Approval Swap 1`] = `508700`;
 
-exports[`Uniswap UX Tests gas: Comparisons One Time Swapper - Complex Swap Permit2 Sign Per Swap 1`] = `508930`;
+exports[`Uniswap UX Tests gas: Comparisons One Time Swapper - Complex Swap Permit2 Sign Per Swap 1`] = `509018`;
 
 exports[`Uniswap UX Tests gas: Comparisons One Time Swapper - Complex Swap SwapRouter02 1`] = `500008`;
 
-exports[`Uniswap UX Tests gas: Comparisons One Time Swapper - Simple Swap Permit2 Max Approval Swap 1`] = `299563`;
+exports[`Uniswap UX Tests gas: Comparisons One Time Swapper - Simple Swap Permit2 Max Approval Swap 1`] = `299607`;
 
-exports[`Uniswap UX Tests gas: Comparisons One Time Swapper - Simple Swap Permit2 Sign Per Swap 1`] = `299499`;
-=======
-exports[`Uniswap UX Tests gas: Comparisons Casual Swapper - 3 swaps Permit2 Max Approval Swap 1`] = `1104729`;
-
-exports[`Uniswap UX Tests gas: Comparisons Casual Swapper - 3 swaps Permit2 Sign Per Swap 1`] = `1139143`;
-
-exports[`Uniswap UX Tests gas: Comparisons Casual Swapper - 3 swaps SwapRouter02 1`] = `1124979`;
-
-exports[`Uniswap UX Tests gas: Comparisons Frequent Swapper - 10 swaps Permit2 Max Approval Swap 1`] = `3082905`;
-
-exports[`Uniswap UX Tests gas: Comparisons Frequent Swapper - 10 swaps Permit2 Sign Per Swap 1`] = `3236464`;
-
-exports[`Uniswap UX Tests gas: Comparisons Frequent Swapper - 10 swaps SwapRouter02 1`] = `3195011`;
-
-exports[`Uniswap UX Tests gas: Comparisons Frequent Swapper across 3 swap router versions - 15 swaps across 3 versions Permit2 Max Approval Swap 1`] = `4105384`;
-
-exports[`Uniswap UX Tests gas: Comparisons Frequent Swapper across 3 swap router versions - 15 swaps across 3 versions Permit2 Sign Per Swap 1`] = `4309422`;
-
-exports[`Uniswap UX Tests gas: Comparisons Frequent Swapper across 3 swap router versions - 15 swaps across 3 versions SwapRouter02 1`] = `4282374`;
-
-exports[`Uniswap UX Tests gas: Comparisons One Time Swapper - Complex Swap Permit2 Max Approval Swap 1`] = `508969`;
-
-exports[`Uniswap UX Tests gas: Comparisons One Time Swapper - Complex Swap Permit2 Sign Per Swap 1`] = `509287`;
-
-exports[`Uniswap UX Tests gas: Comparisons One Time Swapper - Complex Swap SwapRouter02 1`] = `500008`;
-
-exports[`Uniswap UX Tests gas: Comparisons One Time Swapper - Simple Swap Permit2 Max Approval Swap 1`] = `299771`;
-
-exports[`Uniswap UX Tests gas: Comparisons One Time Swapper - Simple Swap Permit2 Sign Per Swap 1`] = `299707`;
->>>>>>> 297efe56
+exports[`Uniswap UX Tests gas: Comparisons One Time Swapper - Simple Swap Permit2 Sign Per Swap 1`] = `299543`;
 
 exports[`Uniswap UX Tests gas: Comparisons One Time Swapper - Simple Swap SwapRouter02 1`] = `270033`;