--- conflicted
+++ resolved
@@ -3,21 +3,21 @@
 exports[`V3 to V4 Migration Gas Tests V3 Commands burn gas: erc721permit + decreaseLiquidity + collect + burn 1`] = `
 Object {
   "calldataByteLength": 1092,
-  "gasUsed": 256278,
+  "gasUsed": 256256,
 }
 `;
 
 exports[`V3 to V4 Migration Gas Tests V3 Commands collect gas: erc721permit + decreaseLiquidity + collect 1`] = `
 Object {
   "calldataByteLength": 964,
-  "gasUsed": 223926,
+  "gasUsed": 223905,
 }
 `;
 
 exports[`V3 to V4 Migration Gas Tests V3 Commands decrease liquidity gas: erc721permit + decreaseLiquidity 1`] = `
 Object {
   "calldataByteLength": 740,
-  "gasUsed": 202194,
+  "gasUsed": 202182,
 }
 `;
 
@@ -28,52 +28,23 @@
 }
 `;
 
-<<<<<<< HEAD
 exports[`V3 to V4 Migration Gas Tests V4 Commands mint gas: migrate and mint 1`] = `
 Object {
   "calldataByteLength": 2500,
-  "gasUsed": 592670,
-=======
-exports[`V3 to V4 Migration Gas Tests V4 Commands increase gas: increase 1`] = `
-Object {
-  "calldataByteLength": 2084,
-  "gasUsed": 228073,
-}
-`;
-
-exports[`V3 to V4 Migration Gas Tests V4 Commands increase gas: migrate and increase 1`] = `
-Object {
-  "calldataByteLength": 2980,
-  "gasUsed": 452916,
-}
-`;
-
-exports[`V3 to V4 Migration Gas Tests V4 Commands mint gas: migrate and mint 1`] = `
-Object {
-  "calldataByteLength": 2500,
-  "gasUsed": 591168,
->>>>>>> 1889511d
+  "gasUsed": 592643,
 }
 `;
 
 exports[`V3 to V4 Migration Gas Tests V4 Commands mint gas: migrate weth position into eth position with forwarding 1`] = `
 Object {
   "calldataByteLength": 2788,
-<<<<<<< HEAD
-  "gasUsed": 596508,
-=======
-  "gasUsed": 595307,
->>>>>>> 1889511d
+  "gasUsed": 596487,
 }
 `;
 
 exports[`V3 to V4 Migration Gas Tests V4 Commands mint gas: mint 1`] = `
 Object {
   "calldataByteLength": 1604,
-<<<<<<< HEAD
   "gasUsed": 439098,
-=======
-  "gasUsed": 437596,
->>>>>>> 1889511d
 }
 `;