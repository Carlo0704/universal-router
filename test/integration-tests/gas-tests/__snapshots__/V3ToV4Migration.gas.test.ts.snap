--- conflicted
+++ resolved
@@ -52,11 +52,7 @@
 exports[`V3 to V4 Migration Gas Tests V4 Commands mint gas: migrate weth position into eth position with forwarding 1`] = `
 Object {
   "calldataByteLength": 2788,
-<<<<<<< HEAD
-  "gasUsed": 595332,
-=======
-  "gasUsed": 595307,
->>>>>>> 1889511d
+  "gasUsed": 595364,
 }
 `;
 
