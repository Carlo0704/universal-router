import type { Contract } from '@ethersproject/contracts'
import { TransactionReceipt } from '@ethersproject/abstract-provider'
import { Pair } from '@uniswap/v2-sdk'
import { FeeAmount } from '@uniswap/v3-sdk'
import { parseEvents, V2_EVENTS, V3_EVENTS } from './shared/parseEvents'
import { expect } from './shared/expect'
import { makePair, encodePath } from './shared/swapRouter02Helpers'
import { BigNumber, BigNumberish } from 'ethers'
import { Router } from '../../typechain'
import { abi as TOKEN_ABI } from '../../artifacts/@openzeppelin/contracts/token/ERC20/IERC20.sol/IERC20.json'
import { resetFork, WETH, DAI, USDC } from './shared/mainnetForkHelpers'
import { ALICE_ADDRESS, CONTRACT_BALANCE, DEADLINE, ONE_PERCENT_BIPS } from './shared/constants'
import { expandTo18DecimalsBN } from './shared/helpers'
import { SignerWithAddress } from '@nomiclabs/hardhat-ethers/signers'
import deployRouter from './shared/deployRouter'
import { RoutePlanner, CommandType } from './shared/planner'
import hre from 'hardhat'
const { ethers } = hre

describe('Uniswap V2 and V3 Tests:', () => {
  let alice: SignerWithAddress
  let bob: SignerWithAddress
  let router: Router
  let daiContract: Contract
  let wethContract: Contract
  let usdcContract: Contract
  let planner: RoutePlanner

  // 6 pairs for gas tests with high numbers of trades
  let pair_DAI_WETH: Pair
  let pair_DAI_USDC: Pair

  beforeEach(async () => {
    await resetFork()
    await hre.network.provider.request({
      method: 'hardhat_impersonateAccount',
      params: [ALICE_ADDRESS],
    })
    alice = await ethers.getSigner(ALICE_ADDRESS)
    bob = (await ethers.getSigners())[1]
    daiContract = new ethers.Contract(DAI.address, TOKEN_ABI, alice)
    wethContract = new ethers.Contract(WETH.address, TOKEN_ABI, alice)
    usdcContract = new ethers.Contract(USDC.address, TOKEN_ABI, alice)
    router = (await deployRouter()).connect(alice) as Router
    pair_DAI_WETH = await makePair(alice, DAI, WETH)
    pair_DAI_USDC = await makePair(alice, DAI, USDC)
  })

  describe('Trade on UniswapV2', () => {
    const amountIn: BigNumber = expandTo18DecimalsBN(5)
    let planner: RoutePlanner

    beforeEach(async () => {
      planner = new RoutePlanner()
      await daiContract.transfer(router.address, expandTo18DecimalsBN(5000))
      await wethContract.approve(router.address, expandTo18DecimalsBN(5000))
    })

    describe('ERC20 --> ERC20', () => {
      it('completes a V2 exactIn swap', async () => {
        const minAmountOut = expandTo18DecimalsBN(0.0001)
        planner.addCommand(CommandType.TRANSFER, [DAI.address, pair_DAI_WETH.liquidityToken.address, amountIn])
        planner.addCommand(CommandType.V2_SWAP_EXACT_IN, [1, [DAI.address, WETH.address], alice.address])
        const { wethBalanceBefore, wethBalanceAfter } = await executeRouter(planner)
        expect(wethBalanceAfter.sub(wethBalanceBefore)).to.be.gt(minAmountOut)
      })

      it('completes a V2 exactOut swap', async () => {
        const amountOut = expandTo18DecimalsBN(1)
        planner.addCommand(CommandType.V2_SWAP_EXACT_OUT, [
          amountOut,
          expandTo18DecimalsBN(10000),
          [WETH.address, DAI.address],
          alice.address,
        ])
        planner.addCommand(CommandType.SWEEP, [WETH.address, alice.address, 0])
        await wethContract.connect(alice).transfer(router.address, expandTo18DecimalsBN(100)) // TODO: permitPost
        const { daiBalanceBefore, daiBalanceAfter } = await executeRouter(planner)
        expect(daiBalanceAfter.sub(daiBalanceBefore)).to.be.gt(amountOut)
      })

      it('exactIn trade, where an output fee is taken', async () => {
        // will likely make the most sense to take fees on input with permit post in most situations
        planner.addCommand(CommandType.TRANSFER, [DAI.address, pair_DAI_WETH.liquidityToken.address, amountIn])
        // back to the router so someone can take a fee
        planner.addCommand(CommandType.V2_SWAP_EXACT_IN, [1, [DAI.address, WETH.address], router.address])
        planner.addCommand(CommandType.SWEEP_WITH_FEE, [WETH.address, alice.address, 1, ONE_PERCENT_BIPS, bob.address])

        const { commands, inputs } = planner
        const wethBalanceBeforeAlice = await wethContract.balanceOf(alice.address)
        const wethBalanceBeforeBob = await wethContract.balanceOf(bob.address)

        await router['execute(bytes,bytes[],uint256)'](commands, inputs, DEADLINE)

        const wethBalanceAfterAlice = await wethContract.balanceOf(alice.address)
        const wethBalanceAfterBob = await wethContract.balanceOf(bob.address)

        const bobFee = wethBalanceAfterBob.sub(wethBalanceBeforeBob)
        const aliceEarnings = wethBalanceAfterAlice.sub(wethBalanceBeforeAlice)

        expect(bobFee.add(aliceEarnings).mul(ONE_PERCENT_BIPS).div(10000)).to.eq(bobFee)
      })

      it('completes a V2 exactIn swap with longer path', async () => {
        const minAmountOut = expandTo18DecimalsBN(0.0001)
        planner.addCommand(CommandType.TRANSFER, [DAI.address, pair_DAI_USDC.liquidityToken.address, amountIn])
        planner.addCommand(CommandType.V2_SWAP_EXACT_IN, [
          minAmountOut,
          [DAI.address, USDC.address, WETH.address],
          alice.address,
        ])
        const { commands, inputs } = planner

        const wethBalanceBefore = await wethContract.balanceOf(alice.address)
        await (await router['execute(bytes,bytes[],uint256)'](commands, inputs, DEADLINE)).wait()
        const wethBalanceAfter = await wethContract.balanceOf(alice.address)
        expect(wethBalanceAfter.sub(wethBalanceBefore)).to.be.gt(minAmountOut)
      })
    })

    describe('ERC20 --> ETH', () => {
      it('completes a V2 exactIn swap', async () => {
        planner.addCommand(CommandType.TRANSFER, [DAI.address, pair_DAI_WETH.liquidityToken.address, amountIn])
        planner.addCommand(CommandType.V2_SWAP_EXACT_IN, [1, [DAI.address, WETH.address], router.address])
        planner.addCommand(CommandType.UNWRAP_WETH, [alice.address, CONTRACT_BALANCE])

        const { gasSpent, ethBalanceBefore, ethBalanceAfter, v2SwapEventArgs } = await executeRouter(planner)
        const { amount1Out: wethTraded } = v2SwapEventArgs!

        expect(ethBalanceAfter.sub(ethBalanceBefore)).to.eq(wethTraded.sub(gasSpent))
      })

      it('completes a V2 exactOut swap', async () => {
        const amountOut = expandTo18DecimalsBN(1)
        planner.addCommand(CommandType.V2_SWAP_EXACT_OUT, [
          amountOut,
          expandTo18DecimalsBN(10000),
          [DAI.address, WETH.address],
          router.address,
        ])
        planner.addCommand(CommandType.UNWRAP_WETH, [alice.address, amountOut])
        planner.addCommand(CommandType.SWEEP, [DAI.address, alice.address, 0])

        const { gasSpent, ethBalanceBefore, ethBalanceAfter, v2SwapEventArgs } = await executeRouter(planner)
        const { amount1Out: wethTraded } = v2SwapEventArgs!
        expect(ethBalanceAfter.sub(ethBalanceBefore)).to.eq(amountOut.sub(gasSpent))
        expect(ethBalanceAfter.sub(ethBalanceBefore)).to.eq(wethTraded.sub(gasSpent))
      })

      it('completes a V2 exactOut swap, with ETH fee', async () => {
        const amountOut = expandTo18DecimalsBN(1)
        planner.addCommand(CommandType.V2_SWAP_EXACT_OUT, [
          amountOut,
          expandTo18DecimalsBN(10000),
          [DAI.address, WETH.address],
          router.address,
        ])
        planner.addCommand(CommandType.UNWRAP_WETH_WITH_FEE, [
          alice.address,
          CONTRACT_BALANCE,
          ONE_PERCENT_BIPS,
          bob.address,
        ])

        const { commands, inputs } = planner
        const ethBalanceBeforeAlice = await ethers.provider.getBalance(alice.address)
        const ethBalanceBeforeBob = await ethers.provider.getBalance(bob.address)
        const receipt = await (await router['execute(bytes,bytes[],uint256)'](commands, inputs, DEADLINE)).wait()

        const ethBalanceAfterAlice = await ethers.provider.getBalance(alice.address)
        const ethBalanceAfterBob = await ethers.provider.getBalance(bob.address)
        const gasSpent = receipt.gasUsed.mul(receipt.effectiveGasPrice)

        const bobFee = ethBalanceAfterBob.sub(ethBalanceBeforeBob)
        const aliceEarnings = ethBalanceAfterAlice.sub(ethBalanceBeforeAlice).add(gasSpent)

        expect(bobFee.add(aliceEarnings).mul(ONE_PERCENT_BIPS).div(10000)).to.eq(bobFee)
      })
    })

<<<<<<< HEAD
    it('completes a V2 exactOut swap', async () => {
      // this will eventually be permit post
      const amountOut = expandTo18DecimalsBN(1)
      planner.addCommand(CommandType.V2_SWAP_EXACT_OUT, [
        amountOut,
        expandTo18DecimalsBN(1),
        [WETH.address, DAI.address],
        alice.address,
      ])
      planner.addCommand(CommandType.SWEEP, [WETH.address, alice.address, 0])
      const commands = planner.commands
      const inputs = planner.inputs

      const balanceWethBefore = await wethContract.balanceOf(alice.address)
      const balanceDaiBefore = await daiContract.balanceOf(alice.address)
      await wethContract.transfer(router.address, expandTo18DecimalsBN(100)) // TODO: permit2
      const receipt = await (await router['execute(bytes,bytes[],uint256)'](commands, inputs, DEADLINE)).wait()
      const balanceWethAfter = await wethContract.balanceOf(alice.address)
      const balanceDaiAfter = await daiContract.balanceOf(alice.address)

      const totalAmountIn = parseEvents(V2_EVENTS, receipt)
        .reduce((prev, current) => prev.add(current!.args.amount1In), expandTo18DecimalsBN(0))
        .mul(-1) // totalAmountIn will be negative

      // TODO: when permitpost is ready, test this number against alice's EOA
      expect(balanceWethAfter.sub(balanceWethBefore)).to.equal(totalAmountIn)
      expect(balanceDaiBefore.sub(balanceDaiAfter)).to.be.lte(amountOut)
    })

    it('completes a V2 exactOut swap ETH', async () => {
      const amountOut = expandTo18DecimalsBN(1)
      planner.addCommand(CommandType.V2_SWAP_EXACT_OUT, [
        amountOut,
        expandTo18DecimalsBN(10000),
        [DAI.address, WETH.address],
        router.address,
      ])
      planner.addCommand(CommandType.UNWRAP_WETH, [alice.address, CONTRACT_BALANCE])

      const commands = planner.commands
      const inputs = planner.inputs
      const ethBalanceBefore = await ethers.provider.getBalance(alice.address)
      const receipt = await (await router['execute(bytes,bytes[],uint256)'](commands, inputs, DEADLINE)).wait()

      const ethBalanceAfter = await ethers.provider.getBalance(alice.address)
      const ethDelta = ethBalanceAfter.sub(ethBalanceBefore)
      const gasSpent = receipt.gasUsed.mul(receipt.effectiveGasPrice)

      expect(ethDelta).to.eq(amountOut.sub(gasSpent))
    })

    it('completes a V2 exactOut swap ETH, with ETH fee', async () => {
      const amountOut = expandTo18DecimalsBN(1)
      planner.addCommand(CommandType.V2_SWAP_EXACT_OUT, [
        amountOut,
        expandTo18DecimalsBN(10000),
        [DAI.address, WETH.address],
        router.address,
      ])
      const ONE_PERCENT = 100
      planner.addCommand(CommandType.UNWRAP_WETH_WITH_FEE, [alice.address, CONTRACT_BALANCE, ONE_PERCENT, bob.address])

      const commands = planner.commands
      const inputs = planner.inputs
      const ethBalanceBeforeAlice = await ethers.provider.getBalance(alice.address)
      const ethBalanceBeforeBob = await ethers.provider.getBalance(bob.address)
      const receipt = await (await router['execute(bytes,bytes[],uint256)'](commands, inputs, DEADLINE)).wait()

      const ethBalanceAfterAlice = await ethers.provider.getBalance(alice.address)
      const ethBalanceAfterBob = await ethers.provider.getBalance(bob.address)
      const gasSpent = receipt.gasUsed.mul(receipt.effectiveGasPrice)

      const bobFee = ethBalanceAfterBob.sub(ethBalanceBeforeBob)
      const aliceEarnings = ethBalanceAfterAlice.sub(ethBalanceBeforeAlice).add(gasSpent)

      expect(bobFee.add(aliceEarnings).mul(ONE_PERCENT).div(10000)).to.eq(bobFee)
    })

    it('exactIn trade, where an output fee is taken', async () => {
      // will likely make the most sense to take fees on input with permit post in most situations
      planner.addCommand(CommandType.TRANSFER, [DAI.address, pair_DAI_WETH.liquidityToken.address, amountIn])

      // back to the router so someone can take a fee
      planner.addCommand(CommandType.V2_SWAP_EXACT_IN, [1, [DAI.address, WETH.address], router.address])

      const ONE_PERCENT = 100
      planner.addCommand(CommandType.SWEEP_WITH_FEE, [WETH.address, alice.address, 1, ONE_PERCENT, bob.address])

      const commands = planner.commands
      const inputs = planner.inputs
      const wethBalanceBeforeAlice = await wethContract.balanceOf(alice.address)
      const wethBalanceBeforeBob = await wethContract.balanceOf(bob.address)

      await router['execute(bytes,bytes[],uint256)'](commands, inputs, DEADLINE)

      const wethBalanceAfterAlice = await wethContract.balanceOf(alice.address)
      const wethBalanceAfterBob = await wethContract.balanceOf(bob.address)

      const bobFee = wethBalanceAfterBob.sub(wethBalanceBeforeBob)
      const aliceEarnings = wethBalanceAfterAlice.sub(wethBalanceBeforeAlice)

      expect(bobFee.add(aliceEarnings).mul(ONE_PERCENT).div(10000)).to.eq(bobFee)
    })

    it('completes a V2 exactIn swap with longer path', async () => {
      planner.addCommand(CommandType.TRANSFER, [DAI.address, pair_DAI_WETH.liquidityToken.address, amountIn])
      planner.addCommand(CommandType.V2_SWAP_EXACT_IN, [1, [DAI.address, WETH.address, USDC.address], alice.address])
      const commands = planner.commands
      const inputs = planner.inputs

      const balanceBefore = await usdcContract.balanceOf(alice.address)
      const receipt = await (await router['execute(bytes,bytes[],uint256)'](commands, inputs, DEADLINE)).wait()
      const balanceAfter = await usdcContract.balanceOf(alice.address)
      const events = parseEvents(V2_EVENTS, receipt)
      const amountOut = events[events.length - 1]!.args.amount0Out
      expect(balanceAfter.sub(balanceBefore)).to.equal(amountOut)
=======
    describe('ETH --> ERC20', () => {
      it('completes a V2 exactIn swap', async () => {
        const minAmountOut = expandTo18DecimalsBN(0.001)
        const pairAddress = Pair.getAddress(DAI, WETH)
        planner.addCommand(CommandType.WRAP_ETH, [pairAddress, amountIn])
        planner.addCommand(CommandType.V2_SWAP_EXACT_IN, [minAmountOut, [WETH.address, DAI.address], alice.address])

        const { daiBalanceBefore, daiBalanceAfter, v2SwapEventArgs } = await executeRouter(planner, amountIn)
        const { amount0Out: daiTraded } = v2SwapEventArgs!

        expect(daiBalanceAfter.sub(daiBalanceBefore)).to.be.gt(minAmountOut)
        expect(daiBalanceAfter.sub(daiBalanceBefore)).to.equal(daiTraded)
      })

      it('completes a V2 exactOut swap', async () => {
        const amountOut = expandTo18DecimalsBN(100)
        const value = expandTo18DecimalsBN(1)

        planner.addCommand(CommandType.WRAP_ETH, [router.address, value])
        planner.addCommand(CommandType.V2_SWAP_EXACT_OUT, [
          amountOut,
          expandTo18DecimalsBN(1),
          [WETH.address, DAI.address],
          alice.address,
        ])
        planner.addCommand(CommandType.UNWRAP_WETH, [alice.address, CONTRACT_BALANCE])

        const { ethBalanceBefore, ethBalanceAfter, daiBalanceBefore, daiBalanceAfter, v2SwapEventArgs, gasSpent } =
          await executeRouter(planner, value)
        const { amount0Out: daiTraded, amount1In: wethTraded } = v2SwapEventArgs!
        expect(daiBalanceAfter.sub(daiBalanceBefore)).gt(amountOut) // rounding
        expect(daiBalanceAfter.sub(daiBalanceBefore)).eq(daiTraded)
        expect(ethBalanceBefore.sub(ethBalanceAfter)).to.eq(wethTraded.add(gasSpent))
      })
>>>>>>> 270134f6
    })
  })

  describe('Trade on UniswapV3', () => {
    const amountIn: BigNumber = expandTo18DecimalsBN(500)
    const amountInMax: BigNumber = expandTo18DecimalsBN(2000)
    const amountOut: BigNumber = expandTo18DecimalsBN(1)

    const addV3ExactInTrades = (
      planner: RoutePlanner,
      numTrades: BigNumberish,
      amountOutMin: BigNumberish,
      recipient?: string,
      tokens: string[] = [DAI.address, WETH.address]
    ) => {
      const path = encodePathExactInput(tokens)
      for (let i = 0; i < numTrades; i++) {
        planner.addCommand(CommandType.V3_SWAP_EXACT_IN, [recipient ?? alice.address, amountIn, amountOutMin, path])
      }
    }

    beforeEach(async () => {
      planner = new RoutePlanner()
      await daiContract.transfer(router.address, expandTo18DecimalsBN(1000000))
    })

    describe('ERC20 --> ERC20', () => {
      it('completes a V3 exactIn swap', async () => {
        const amountOutMin: BigNumber = expandTo18DecimalsBN(0.0005)
        addV3ExactInTrades(planner, 1, amountOutMin)

        const { wethBalanceBefore, wethBalanceAfter, v3SwapEventArgs } = await executeRouter(planner)
        const { amount1: wethTraded } = v3SwapEventArgs!
        expect(wethBalanceAfter.sub(wethBalanceBefore)).to.be.gte(amountOutMin)
        expect(wethBalanceAfter.sub(wethBalanceBefore)).to.eq(wethTraded.mul(-1))
      })

      it('completes a V3 exactIn swap with longer path', async () => {
        const amountOutMin: number = 3 * 10 ** 6
        addV3ExactInTrades(planner, 1, amountOutMin, alice.address, [DAI.address, WETH.address, USDC.address])

        const { wethBalanceBefore, wethBalanceAfter, usdcBalanceBefore, usdcBalanceAfter } = await executeRouter(
          planner
        )

        expect(wethBalanceAfter).to.eq(wethBalanceBefore)
        expect(usdcBalanceAfter.sub(usdcBalanceBefore)).to.be.gte(amountOutMin)
      })

      it('completes a V3 exactOut swap', async () => {
        // trade DAI in for WETH out
        const tokens = [DAI.address, WETH.address]
        const path = encodePathExactOutput(tokens)

        planner.addCommand(CommandType.V3_SWAP_EXACT_OUT, [alice.address, amountOut, amountInMax, path])

        const { wethBalanceBefore, wethBalanceAfter, v3SwapEventArgs } = await executeRouter(planner)
        const { amount0: daiTraded } = v3SwapEventArgs!
        expect(wethBalanceAfter.sub(wethBalanceBefore)).to.eq(amountOut)
        expect(daiTraded).to.be.lt(amountInMax)
      })

      it('completes a V3 exactOut swap with longer path', async () => {
        // trade DAI in for WETH out
        const tokens = [DAI.address, USDC.address, WETH.address]
        const path = encodePathExactOutput(tokens)

        planner.addCommand(CommandType.V3_SWAP_EXACT_OUT, [alice.address, amountOut, amountInMax, path])
        const { commands, inputs } = planner

        const balanceWethBefore = await wethContract.balanceOf(alice.address)
        await router['execute(bytes,bytes[],uint256)'](commands, inputs, DEADLINE)
        const balanceWethAfter = await wethContract.balanceOf(alice.address)
        expect(balanceWethAfter.sub(balanceWethBefore)).to.eq(amountOut)
      })
    })

    describe('ERC20 --> ETH', () => {
      it('completes a V3 exactIn swap', async () => {
        const amountOutMin: BigNumber = expandTo18DecimalsBN(0.0005)
        addV3ExactInTrades(planner, 1, amountOutMin, router.address)
        planner.addCommand(CommandType.UNWRAP_WETH, [alice.address, CONTRACT_BALANCE])

        const { ethBalanceBefore, ethBalanceAfter, v3SwapEventArgs, gasSpent } = await executeRouter(planner)
        const { amount1: wethTraded } = v3SwapEventArgs!

        expect(ethBalanceAfter.sub(ethBalanceBefore)).to.be.gte(amountOutMin.sub(gasSpent))
        expect(ethBalanceAfter.sub(ethBalanceBefore)).to.eq(wethTraded.mul(-1).sub(gasSpent))
      })

      it('completes a V3 exactOut swap', async () => {
        // trade DAI in for WETH out
        const tokens = [DAI.address, WETH.address]
        const path = encodePathExactOutput(tokens)

        planner.addCommand(CommandType.V3_SWAP_EXACT_OUT, [router.address, amountOut, amountInMax, path])
        planner.addCommand(CommandType.UNWRAP_WETH, [alice.address, amountOut])

        const { ethBalanceBefore, ethBalanceAfter, gasSpent } = await executeRouter(planner)

        expect(ethBalanceAfter.sub(ethBalanceBefore)).to.eq(amountOut.sub(gasSpent))
      })
    })

    describe('ETH --> ERC20', () => {
      it('completes a V3 exactIn swap', async () => {
        const tokens = [WETH.address, DAI.address]
        const amountOutMin: BigNumber = expandTo18DecimalsBN(0.0005)

        planner.addCommand(CommandType.WRAP_ETH, [router.address, amountIn])
        addV3ExactInTrades(planner, 1, amountOutMin, alice.address, tokens)

        const { ethBalanceBefore, ethBalanceAfter, daiBalanceBefore, daiBalanceAfter, gasSpent } = await executeRouter(
          planner,
          amountIn
        )

        expect(ethBalanceBefore.sub(ethBalanceAfter)).to.eq(amountIn.add(gasSpent))
        expect(daiBalanceAfter.sub(daiBalanceBefore)).to.be.gte(amountOutMin)
      })

      it('completes a V3 exactOut swap', async () => {
        const tokens = [WETH.address, DAI.address]
        const path = encodePathExactOutput(tokens)

        planner.addCommand(CommandType.WRAP_ETH, [router.address, amountInMax])
        planner.addCommand(CommandType.V3_SWAP_EXACT_OUT, [alice.address, amountOut, amountInMax, path])
        planner.addCommand(CommandType.UNWRAP_WETH, [alice.address, CONTRACT_BALANCE])

        const { ethBalanceBefore, ethBalanceAfter, daiBalanceBefore, daiBalanceAfter, gasSpent, v3SwapEventArgs } =
          await executeRouter(planner, amountInMax)
        const { amount0: daiTraded, amount1: wethTraded } = v3SwapEventArgs!

        expect(daiBalanceBefore.sub(daiBalanceAfter)).to.eq(daiTraded)
        expect(ethBalanceBefore.sub(ethBalanceAfter)).to.eq(wethTraded.add(gasSpent))
      })
    })
  })

  describe('Mixing V2 and V3', () => {
    describe('with Narwhal Router.', () => {
      beforeEach(async () => {
        planner = new RoutePlanner()
        await daiContract.transfer(router.address, expandTo18DecimalsBN(1000))
      })

      describe('Interleaving routes', () => {
        it('V3, then V2', async () => {
          const v3Tokens = [DAI.address, USDC.address]
          const v2Tokens = [USDC.address, WETH.address]
          const v3AmountIn: BigNumber = expandTo18DecimalsBN(5)
          const v3AmountOutMin = 0
          const v2AmountOutMin = expandTo18DecimalsBN(0.0005)

          planner.addCommand(CommandType.V3_SWAP_EXACT_IN, [
            Pair.getAddress(USDC, WETH),
            v3AmountIn,
            v3AmountOutMin,
            encodePathExactInput(v3Tokens),
          ])
          planner.addCommand(CommandType.V2_SWAP_EXACT_IN, [v2AmountOutMin, v2Tokens, alice.address])

          const { wethBalanceBefore, wethBalanceAfter, v2SwapEventArgs } = await executeRouter(planner)
          const { amount1Out: wethTraded } = v2SwapEventArgs!
          expect(wethBalanceAfter.sub(wethBalanceBefore)).to.eq(wethTraded)
        })

        it('V2, then V3', async () => {
          const v2Tokens = [DAI.address, USDC.address]
          const v3Tokens = [USDC.address, WETH.address]
          const v2AmountIn: BigNumber = expandTo18DecimalsBN(5)
          const v2AmountOutMin = 0 // doesnt matter how much USDC it is, what matters is the end of the trade
          const v3AmountOutMin = expandTo18DecimalsBN(0.0005)

          planner.addCommand(CommandType.TRANSFER, [DAI.address, Pair.getAddress(DAI, USDC), v2AmountIn])
          planner.addCommand(CommandType.V2_SWAP_EXACT_IN, [v2AmountOutMin, v2Tokens, router.address])
          planner.addCommand(CommandType.V3_SWAP_EXACT_IN, [
            alice.address,
            CONTRACT_BALANCE,
            v3AmountOutMin,
            encodePathExactInput(v3Tokens),
          ])

          const { wethBalanceBefore, wethBalanceAfter, v3SwapEventArgs } = await executeRouter(planner)
          const { amount1: wethTraded } = v3SwapEventArgs!
          expect(wethBalanceAfter.sub(wethBalanceBefore)).to.eq(wethTraded.mul(-1))
        })
      })

      describe('Split routes', () => {
        it('ERC20 --> ERC20 split V2 and V3, one hop', async () => {
          const tokens = [DAI.address, WETH.address]
          const v2AmountIn: BigNumber = expandTo18DecimalsBN(2)
          const v3AmountIn: BigNumber = expandTo18DecimalsBN(3)
          const minAmountOut = expandTo18DecimalsBN(0.0005)

          planner.addCommand(CommandType.TRANSFER, [DAI.address, Pair.getAddress(DAI, WETH), v2AmountIn])
          // V2 trades DAI for USDC, sending the tokens back to the router for v3 trade
          planner.addCommand(CommandType.V2_SWAP_EXACT_IN, [0, tokens, router.address])
          // V3 trades USDC for WETH, trading the whole balance, with a recipient of Alice
          planner.addCommand(CommandType.V3_SWAP_EXACT_IN, [
            router.address,
            v3AmountIn,
            0,
            encodePathExactInput(tokens),
          ])
          // aggregate slippate check
          planner.addCommand(CommandType.SWEEP, [WETH.address, alice.address, minAmountOut])

          const { wethBalanceBefore, wethBalanceAfter, v2SwapEventArgs, v3SwapEventArgs } = await executeRouter(planner)
          const { amount1Out: wethOutV2 } = v2SwapEventArgs!
          let { amount1: wethOutV3 } = v3SwapEventArgs!

          // expect(daiBalanceBefore.sub(daiBalanceAfter)).to.eq(v2AmountIn.add(v3AmountIn)) // TODO: with permit2 can check from alice's balance
          expect(wethBalanceAfter.sub(wethBalanceBefore)).to.eq(wethOutV2.sub(wethOutV3))
        })

        it('ETH --> ERC20 split V2 and V3, one hop', async () => {
          const tokens = [WETH.address, USDC.address]
          const v2AmountIn: BigNumber = expandTo18DecimalsBN(2)
          const v3AmountIn: BigNumber = expandTo18DecimalsBN(3)
          const value = v2AmountIn.add(v3AmountIn)

          planner.addCommand(CommandType.WRAP_ETH, [router.address, value])
          planner.addCommand(CommandType.TRANSFER, [WETH.address, Pair.getAddress(USDC, WETH), v2AmountIn])
          planner.addCommand(CommandType.V2_SWAP_EXACT_IN, [0, tokens, router.address])
          planner.addCommand(CommandType.V3_SWAP_EXACT_IN, [
            router.address,
            v3AmountIn,
            0,
            encodePathExactInput(tokens),
          ])
          // aggregate slippate check
          planner.addCommand(CommandType.SWEEP, [USDC.address, alice.address, 0.0005 * 10 ** 6])

          const { usdcBalanceBefore, usdcBalanceAfter, v2SwapEventArgs, v3SwapEventArgs } = await executeRouter(
            planner,
            value
          )
          const { amount0Out: usdcOutV2 } = v2SwapEventArgs!
          let { amount0: usdcOutV3 } = v3SwapEventArgs!
          usdcOutV3 = usdcOutV3.mul(-1)
          expect(usdcBalanceAfter.sub(usdcBalanceBefore)).to.eq(usdcOutV2.add(usdcOutV3))
        })

        it('ERC20 --> ETH split V2 and V3, one hop', async () => {
          const tokens = [DAI.address, WETH.address]
          const v2AmountIn: BigNumber = expandTo18DecimalsBN(20)
          const v3AmountIn: BigNumber = expandTo18DecimalsBN(30)

          planner.addCommand(CommandType.TRANSFER, [DAI.address, Pair.getAddress(DAI, WETH), v2AmountIn])
          planner.addCommand(CommandType.V2_SWAP_EXACT_IN, [0, tokens, router.address])
          planner.addCommand(CommandType.V3_SWAP_EXACT_IN, [
            router.address,
            v3AmountIn,
            0,
            encodePathExactInput(tokens),
          ])
          // aggregate slippate check
          planner.addCommand(CommandType.UNWRAP_WETH, [alice.address, expandTo18DecimalsBN(0.0005)])

          const { ethBalanceBefore, ethBalanceAfter, gasSpent, v2SwapEventArgs, v3SwapEventArgs } = await executeRouter(
            planner
          )
          const { amount1Out: wethOutV2 } = v2SwapEventArgs!
          let { amount1: wethOutV3 } = v3SwapEventArgs!
          wethOutV3 = wethOutV3.mul(-1)

          expect(ethBalanceAfter.sub(ethBalanceBefore)).to.eq(wethOutV2.add(wethOutV3).sub(gasSpent))
        })

        it('ERC20 --> ETH split V2 and V3, exactOut, one hop', async () => {
          // TODO: Use permit
          await daiContract.transfer(router.address, expandTo18DecimalsBN(4000))

          const tokens = [DAI.address, WETH.address]
          const v2AmountOut: BigNumber = expandTo18DecimalsBN(0.5)
          const v3AmountOut: BigNumber = expandTo18DecimalsBN(1)
          const path = encodePathExactOutput(tokens)
          const maxAmountIn = expandTo18DecimalsBN(4000)
          const fullAmountOut = v2AmountOut.add(v3AmountOut)

          planner.addCommand(CommandType.V2_SWAP_EXACT_OUT, [
            v2AmountOut,
            maxAmountIn,
            [DAI.address, WETH.address],
            router.address,
          ])
          planner.addCommand(CommandType.V3_SWAP_EXACT_OUT, [router.address, v3AmountOut, maxAmountIn, path])
          // aggregate slippate check
          planner.addCommand(CommandType.UNWRAP_WETH, [alice.address, fullAmountOut])

          const { ethBalanceBefore, ethBalanceAfter, gasSpent } = await executeRouter(planner)

          // TODO: permit2 test alice doesn't send more than maxAmountIn DAI
          expect(ethBalanceAfter.sub(ethBalanceBefore)).to.eq(fullAmountOut.sub(gasSpent))
        })
      })
    })
  })

  type V2SwapEventArgs = {
    amount0In: BigNumber
    amount0Out: BigNumber
    amount1In: BigNumber
    amount1Out: BigNumber
  }

  type V3SwapEventArgs = {
    amount0: BigNumber
    amount1: BigNumber
  }

  type ExecutionParams = {
    wethBalanceBefore: BigNumber
    wethBalanceAfter: BigNumber
    daiBalanceBefore: BigNumber
    daiBalanceAfter: BigNumber
    usdcBalanceBefore: BigNumber
    usdcBalanceAfter: BigNumber
    ethBalanceBefore: BigNumber
    ethBalanceAfter: BigNumber
    v2SwapEventArgs: V2SwapEventArgs | undefined
    v3SwapEventArgs: V3SwapEventArgs | undefined
    receipt: TransactionReceipt
    gasSpent: BigNumber
  }

  async function executeRouter(planner: RoutePlanner, value?: BigNumberish): Promise<ExecutionParams> {
    const ethBalanceBefore: BigNumber = await ethers.provider.getBalance(alice.address)
    const wethBalanceBefore: BigNumber = await wethContract.balanceOf(alice.address)
    const daiBalanceBefore: BigNumber = await daiContract.balanceOf(alice.address)
    const usdcBalanceBefore: BigNumber = await usdcContract.balanceOf(alice.address)

    const { commands, inputs } = planner

    const receipt = await (await router['execute(bytes,bytes[],uint256)'](commands, inputs, DEADLINE, { value })).wait()
    const gasSpent = receipt.gasUsed.mul(receipt.effectiveGasPrice)
    const v2SwapEventArgs = parseEvents(V2_EVENTS, receipt)[0]?.args as unknown as V2SwapEventArgs
    const v3SwapEventArgs = parseEvents(V3_EVENTS, receipt)[0]?.args as unknown as V3SwapEventArgs

    const ethBalanceAfter: BigNumber = await ethers.provider.getBalance(alice.address)
    const wethBalanceAfter: BigNumber = await wethContract.balanceOf(alice.address)
    const daiBalanceAfter: BigNumber = await daiContract.balanceOf(alice.address)
    const usdcBalanceAfter: BigNumber = await usdcContract.balanceOf(alice.address)

    return {
      wethBalanceBefore,
      wethBalanceAfter,
      daiBalanceBefore,
      daiBalanceAfter,
      usdcBalanceBefore,
      usdcBalanceAfter,
      ethBalanceBefore,
      ethBalanceAfter,
      v2SwapEventArgs,
      v3SwapEventArgs,
      receipt,
      gasSpent,
    }
  }

  function encodePathExactInput(tokens: string[]) {
    return encodePath(tokens, new Array(tokens.length - 1).fill(FeeAmount.MEDIUM))
  }

  function encodePathExactOutput(tokens: string[]) {
    return encodePath(tokens.slice().reverse(), new Array(tokens.length - 1).fill(FeeAmount.MEDIUM))
  }
})<|MERGE_RESOLUTION|>--- conflicted
+++ resolved
@@ -178,124 +178,6 @@
       })
     })
 
-<<<<<<< HEAD
-    it('completes a V2 exactOut swap', async () => {
-      // this will eventually be permit post
-      const amountOut = expandTo18DecimalsBN(1)
-      planner.addCommand(CommandType.V2_SWAP_EXACT_OUT, [
-        amountOut,
-        expandTo18DecimalsBN(1),
-        [WETH.address, DAI.address],
-        alice.address,
-      ])
-      planner.addCommand(CommandType.SWEEP, [WETH.address, alice.address, 0])
-      const commands = planner.commands
-      const inputs = planner.inputs
-
-      const balanceWethBefore = await wethContract.balanceOf(alice.address)
-      const balanceDaiBefore = await daiContract.balanceOf(alice.address)
-      await wethContract.transfer(router.address, expandTo18DecimalsBN(100)) // TODO: permit2
-      const receipt = await (await router['execute(bytes,bytes[],uint256)'](commands, inputs, DEADLINE)).wait()
-      const balanceWethAfter = await wethContract.balanceOf(alice.address)
-      const balanceDaiAfter = await daiContract.balanceOf(alice.address)
-
-      const totalAmountIn = parseEvents(V2_EVENTS, receipt)
-        .reduce((prev, current) => prev.add(current!.args.amount1In), expandTo18DecimalsBN(0))
-        .mul(-1) // totalAmountIn will be negative
-
-      // TODO: when permitpost is ready, test this number against alice's EOA
-      expect(balanceWethAfter.sub(balanceWethBefore)).to.equal(totalAmountIn)
-      expect(balanceDaiBefore.sub(balanceDaiAfter)).to.be.lte(amountOut)
-    })
-
-    it('completes a V2 exactOut swap ETH', async () => {
-      const amountOut = expandTo18DecimalsBN(1)
-      planner.addCommand(CommandType.V2_SWAP_EXACT_OUT, [
-        amountOut,
-        expandTo18DecimalsBN(10000),
-        [DAI.address, WETH.address],
-        router.address,
-      ])
-      planner.addCommand(CommandType.UNWRAP_WETH, [alice.address, CONTRACT_BALANCE])
-
-      const commands = planner.commands
-      const inputs = planner.inputs
-      const ethBalanceBefore = await ethers.provider.getBalance(alice.address)
-      const receipt = await (await router['execute(bytes,bytes[],uint256)'](commands, inputs, DEADLINE)).wait()
-
-      const ethBalanceAfter = await ethers.provider.getBalance(alice.address)
-      const ethDelta = ethBalanceAfter.sub(ethBalanceBefore)
-      const gasSpent = receipt.gasUsed.mul(receipt.effectiveGasPrice)
-
-      expect(ethDelta).to.eq(amountOut.sub(gasSpent))
-    })
-
-    it('completes a V2 exactOut swap ETH, with ETH fee', async () => {
-      const amountOut = expandTo18DecimalsBN(1)
-      planner.addCommand(CommandType.V2_SWAP_EXACT_OUT, [
-        amountOut,
-        expandTo18DecimalsBN(10000),
-        [DAI.address, WETH.address],
-        router.address,
-      ])
-      const ONE_PERCENT = 100
-      planner.addCommand(CommandType.UNWRAP_WETH_WITH_FEE, [alice.address, CONTRACT_BALANCE, ONE_PERCENT, bob.address])
-
-      const commands = planner.commands
-      const inputs = planner.inputs
-      const ethBalanceBeforeAlice = await ethers.provider.getBalance(alice.address)
-      const ethBalanceBeforeBob = await ethers.provider.getBalance(bob.address)
-      const receipt = await (await router['execute(bytes,bytes[],uint256)'](commands, inputs, DEADLINE)).wait()
-
-      const ethBalanceAfterAlice = await ethers.provider.getBalance(alice.address)
-      const ethBalanceAfterBob = await ethers.provider.getBalance(bob.address)
-      const gasSpent = receipt.gasUsed.mul(receipt.effectiveGasPrice)
-
-      const bobFee = ethBalanceAfterBob.sub(ethBalanceBeforeBob)
-      const aliceEarnings = ethBalanceAfterAlice.sub(ethBalanceBeforeAlice).add(gasSpent)
-
-      expect(bobFee.add(aliceEarnings).mul(ONE_PERCENT).div(10000)).to.eq(bobFee)
-    })
-
-    it('exactIn trade, where an output fee is taken', async () => {
-      // will likely make the most sense to take fees on input with permit post in most situations
-      planner.addCommand(CommandType.TRANSFER, [DAI.address, pair_DAI_WETH.liquidityToken.address, amountIn])
-
-      // back to the router so someone can take a fee
-      planner.addCommand(CommandType.V2_SWAP_EXACT_IN, [1, [DAI.address, WETH.address], router.address])
-
-      const ONE_PERCENT = 100
-      planner.addCommand(CommandType.SWEEP_WITH_FEE, [WETH.address, alice.address, 1, ONE_PERCENT, bob.address])
-
-      const commands = planner.commands
-      const inputs = planner.inputs
-      const wethBalanceBeforeAlice = await wethContract.balanceOf(alice.address)
-      const wethBalanceBeforeBob = await wethContract.balanceOf(bob.address)
-
-      await router['execute(bytes,bytes[],uint256)'](commands, inputs, DEADLINE)
-
-      const wethBalanceAfterAlice = await wethContract.balanceOf(alice.address)
-      const wethBalanceAfterBob = await wethContract.balanceOf(bob.address)
-
-      const bobFee = wethBalanceAfterBob.sub(wethBalanceBeforeBob)
-      const aliceEarnings = wethBalanceAfterAlice.sub(wethBalanceBeforeAlice)
-
-      expect(bobFee.add(aliceEarnings).mul(ONE_PERCENT).div(10000)).to.eq(bobFee)
-    })
-
-    it('completes a V2 exactIn swap with longer path', async () => {
-      planner.addCommand(CommandType.TRANSFER, [DAI.address, pair_DAI_WETH.liquidityToken.address, amountIn])
-      planner.addCommand(CommandType.V2_SWAP_EXACT_IN, [1, [DAI.address, WETH.address, USDC.address], alice.address])
-      const commands = planner.commands
-      const inputs = planner.inputs
-
-      const balanceBefore = await usdcContract.balanceOf(alice.address)
-      const receipt = await (await router['execute(bytes,bytes[],uint256)'](commands, inputs, DEADLINE)).wait()
-      const balanceAfter = await usdcContract.balanceOf(alice.address)
-      const events = parseEvents(V2_EVENTS, receipt)
-      const amountOut = events[events.length - 1]!.args.amount0Out
-      expect(balanceAfter.sub(balanceBefore)).to.equal(amountOut)
-=======
     describe('ETH --> ERC20', () => {
       it('completes a V2 exactIn swap', async () => {
         const minAmountOut = expandTo18DecimalsBN(0.001)
@@ -330,7 +212,6 @@
         expect(daiBalanceAfter.sub(daiBalanceBefore)).eq(daiTraded)
         expect(ethBalanceBefore.sub(ethBalanceAfter)).to.eq(wethTraded.add(gasSpent))
       })
->>>>>>> 270134f6
     })
   })
 
